# **************************************************************************
# *
# * Authors:     Federico P. de Isidro Gomez (fp.deisidro@cnb.csic.es) [1]
# *
# * [1] Centro Nacional de Biotecnologia, CSIC, Spain
# *
# * This program is free software; you can redistribute it and/or modify
# * it under the terms of the GNU General Public License as published by
# * the Free Software Foundation; either version 2 of the License, or
# * (at your option) any later version.
# *
# * This program is distributed in the hope that it will be useful,
# * but WITHOUT ANY WARRANTY; without even the implied warranty of
# * MERCHANTABILITY or FITNESS FOR A PARTICULAR PURPOSE.  See the
# * GNU General Public License for more details.
# *
# * You should have received a copy of the GNU General Public License
# * along with this program; if not, write to the Free Software
# * Foundation, Inc., 59 Temple Place, Suite 330, Boston, MA
# * 02111-1307  USA
# *
# *  All comments concerning this program package may be sent to the
# *  e-mail address 'scipion@cnb.csic.es'
# *
# **************************************************************************

import os
import numpy as np
import imod.utils as utils
from pyworkflow import BETA
import pyworkflow.protocol.params as params
import pyworkflow.utils.path as path
from pwem.objects import Transform
from pwem.protocols import EMProtocol
import tomo.objects as tomoObj
from pyworkflow.object import Set
from tomo.objects import LandmarkModel
from tomo.protocols import ProtTomoBase
import tomo.constants as constants
from imod import Plugin
from pwem.emlib.image import ImageHandler


class ProtImodFiducialAlignment(EMProtocol, ProtTomoBase):
    """
    Construction of a fiducial model and alignment of tilt-series based on the IMOD procedure.
    More info:
        https://bio3D.colorado.edu/imod/doc/etomoTutorial.html
    """

    _label = 'fiducial alignment'
    _devStatus = BETA

    # -------------------------- DEFINE param functions -----------------------
    def _defineParams(self, form):
        form.addSection('Input')

        form.addParam('inputSetOfTiltSeries',
                      params.PointerParam,
                      pointerClass='SetOfTiltSeries',
                      important=True,
                      label='Input set of tilt-series.')

        form.addParam('twoSurfaces',
                      params.EnumParam,
                      choices=['Yes', 'No'],
                      default=0,
                      label='Find on two surfaces',
                      display=params.EnumParam.DISPLAY_HLIST,
                      help="Track fiducials differentiating in which side of the sample are located.")

        form.addParam('fiducialRadius',
                      params.FloatParam,
                      label='Fiducial radius (nm)',
                      default='4.95',
                      help="Fiducials diameter to be tracked for alignment.")

        form.addParam('numberFiducial',
                      params.IntParam,
                      label='Number of fiducials',
                      default='25',
                      expertLevel=params.LEVEL_ADVANCED,
                      help="Number of fiducials to be tracked for alignment.")

        form.addParam('rotationAngle',
                      params.FloatParam,
                      label='Tilt rotation angle (deg)',
                      default='0.0',
                      expertLevel=params.LEVEL_ADVANCED,
                      help="Angle from the vertical to the tilt axis in raw images.")

        form.addParam('computeAlignment',
                      params.EnumParam,
                      choices=['Yes', 'No'],
                      default=1,
                      label='Generate interpolated tilt-series',
                      important=True,
                      display=params.EnumParam.DISPLAY_HLIST,
                      help='Generate and save the interpolated tilt-series applying the'
                           'obtained transformation matrices.')

        groupInterpolation = form.addGroup('Interpolated tilt-series',
                                           condition='computeAlignment==0')

        groupInterpolation.addParam('binning',
                                    params.FloatParam,
                                    default=1.0,
                                    label='Binning',
                                    help='Binning to be applied to the interpolated tilt-series in IMOD convention. '
                                         'Images will be binned by the given factor. Must be an integer bigger than 1')

        form.addSection('Global variables')

        form.addParam('refineSobelFilter',
                      params.EnumParam,
                      choices=['Yes', 'No'],
                      default=1,
                      label='Refine center with Sobel filter',
                      expertLevel=params.LEVEL_ADVANCED,
                      display=params.EnumParam.DISPLAY_HLIST,
                      help='Use edge-detecting Sobel filter to refine the bead positions.')

        form.addParam('scalableSigmaForSobelFilter',
                      params.FloatParam,
                      default=0.5,
                      condition='refineSobelFilter==0',
                      label='Sobel sigma relative to bead size',
                      expertLevel=params.LEVEL_ADVANCED,
                      help='Sigma for gaussian kernel filtering of single beads before Sobel filtering, as fraction of '
                           'bead diameter. The default sigma is 0.5 pixels regardless of bead size. '
                           'A value of around 0.12 diameters is needed for higher noise (eg. cryo) data.')

        form.addParam('rotationSolutionType',
                      params.EnumParam,
                      choices=['No rotation', 'One rotation', 'Group rotations', 'Solve for all rotations'],
                      default=3,
                      label='Rotation solution type',
                      display=params.EnumParam.DISPLAY_HLIST,
                      help='Type of rotation solution.')

        form.addParam('groupRotationSize',
                      params.IntParam,
                      default=5,
                      condition='rotationSolutionType==2',
                      label='Group size',
                      expertLevel=params.LEVEL_ADVANCED,
                      help='Size of the rotation group')

        form.addParam('magnificationSolutionType',
                      params.EnumParam,
                      choices=['Fixed magnification at 1.0', 'Group magnifications', 'Solve for all magnifications'],
                      default=1,
                      label='Magnification solution type',
                      display=params.EnumParam.DISPLAY_HLIST,
                      help='Type of magnification solution.')

        form.addParam('groupMagnificationSize',
                      params.IntParam,
                      default=4,
                      condition='magnificationSolutionType==1',
                      label='Group size',
                      expertLevel=params.LEVEL_ADVANCED,
                      help='Size of the magnification group')

        form.addParam('tiltAngleSolutionType',
                      params.EnumParam,
                      choices=['Fixed tilt angles', 'Group tilt angles', 'Solve for all except minimum tilt'],
                      default=1,
                      label='Tilt angle solution type',
                      display=params.EnumParam.DISPLAY_HLIST,
                      help='Type of tilt angle solution.')

        form.addParam('groupTiltAngleSize',
                      params.IntParam,
                      default=5,
                      condition='tiltAngleSolutionType==1',
                      label='Group size',
                      expertLevel=params.LEVEL_ADVANCED,
                      help='Size of the tilt angle group')

        form.addParam('distortionSolutionType',
                      params.EnumParam,
                      choices=['Disabled', 'Full solution', 'Skew only'],
                      default=0,
                      label='Distortion solution type',
                      display=params.EnumParam.DISPLAY_HLIST,
                      help='Type of distortion solution.')

        form.addParam('xStretchGroupSize',
                      params.IntParam,
                      default=7,
                      condition='distortionSolutionType==1',
                      label='X stretch group size',
                      expertLevel=params.LEVEL_ADVANCED,
                      help='Basic grouping size for X stretch')

        form.addParam('skewGroupSize',
                      params.IntParam,
                      default=11,
                      condition='tiltAngleSolutionType==1 or tiltAngleSolutionType==2',
                      label='Skew group size',
                      expertLevel=params.LEVEL_ADVANCED,
                      help='Size of the skew group')

        form.addSection('Erase gold beads')

        form.addParam('eraseGoldBeads',
                      params.EnumParam,
                      choices=['Yes', 'No'],
                      default=1,
                      label='Erase gold beads',
                      display=params.EnumParam.DISPLAY_HLIST,
                      help='Remove the gold beads detected during fiducial alignment with ccderaser program. This '
                           'option will generate an interpolated tilt series with the gold beads erased and '
                           'interpolated with the calculated transformation matrices form the alignment. ')

        groupEraseGoldBeads = form.addGroup('Gold bead eraser',
                                            condition='eraseGoldBeads==0')

        groupEraseGoldBeads.addParam('betterRadius',
                                     params.IntParam,
                                     default=10,
                                     label='Bead diameter (pixels)',
                                     help="For circle objects, this entry specifies a radius to use for points without "
                                          "an individual point size instead of the object's default sphere radius. "
                                          "This entry is floating point and can be used to overcome the limitations of "
                                          "having an integer default sphere radius. If there are multiple circle "
                                          "objects, enter one value to apply to all objects or a value for each "
                                          "object.")

    # -------------------------- INSERT steps functions ---------------------
    def _insertAllSteps(self):

        self._failedTs = []

        for ts in self.inputSetOfTiltSeries.get():
            self._insertFunctionStep('convertInputStep', ts.getObjId())
            self._insertFunctionStep('generateTrackComStep', ts.getObjId())
            self._insertFunctionStep('generateFiducialSeedStep', ts.getObjId())
            self._insertFunctionStep('generateFiducialModelStep', ts.getObjId())
            self._insertFunctionStep('computeFiducialAlignmentStep', ts.getObjId())
            self._insertFunctionStep('translateFiducialPointModelStep', ts.getObjId())
            self._insertFunctionStep('computeOutputStackStep', ts.getObjId())

            if self.computeAlignment.get() == 0 or self.eraseGoldBeads.get() == 0:
                self._insertFunctionStep('computeOutputInterpolatedStackStep', ts.getObjId())

            if self.eraseGoldBeads.get() == 0:
                self._insertFunctionStep('eraseGoldBeadsStep', ts.getObjId())

            self._insertFunctionStep('computeOutputModelsStep', ts.getObjId())
            self._insertFunctionStep('createOutputFailedSet', ts.getObjId())

        self._insertFunctionStep('createOutputStep')

    # --------------------------- STEPS functions ----------------------------
    def tryExceptDecorator(func):
        """ This decorator wraps the step in a try/except module which adds the tilt series ID to the failed TS array
        in case the step fails"""
        def wrapper(self, tsId):
            try:
                func(self, tsId)
            except:
                self._failedTs.append(tsId)
        return wrapper

    def convertInputStep(self, tsObjId):
        ts = self.inputSetOfTiltSeries.get()[tsObjId]
        tsId = ts.getTsId()

        extraPrefix = self._getExtraPath(tsId)
        tmpPrefix = self._getTmpPath(tsId)

        path.makePath(tmpPrefix)
        path.makePath(extraPrefix)

        firstItem = ts.getFirstItem()

        """Apply the transformation form the input tilt-series"""
        outputTsFileName = os.path.join(tmpPrefix, firstItem.parseFileName())
        ts.applyTransform(outputTsFileName)

        """Generate angle file"""
        angleFilePath = os.path.join(tmpPrefix, firstItem.parseFileName(extension=".tlt"))
        ts.generateTltFile(angleFilePath)

        """"Link to input tilt-series (needed for fiducial model viewer)"""
        # TODO: there is no need to come from a prealigned stack
        inputTS = os.path.join(extraPrefix, firstItem.parseFileName())
        if firstItem.hasTransform():
            path.copyFile(outputTsFileName, inputTS)

        else:
            path.createLink(firstItem.getLocation()[1], inputTS)

    def generateTrackComStep(self, tsObjId):
        ts = self.inputSetOfTiltSeries.get()[tsObjId]
        tsId = ts.getTsId()

        extraPrefix = self._getExtraPath(tsId)
        tmpPrefix = self._getTmpPath(tsId)

        firstItem = ts.getFirstItem()

        fiducialRadiusPixel = self.fiducialRadius.get() / (self.inputSetOfTiltSeries.get().getSamplingRate() / 10)

        boxSizeXandY = int(3.3 * self.fiducialRadius.get() / (self.inputSetOfTiltSeries.get().getSamplingRate() / 10))

        # Make boxSizeXandY parameter even due to computational efficiency
        if boxSizeXandY % 2 == 1:
            boxSizeXandY += 1

        paramsDict = {
            'imageFile': os.path.join(tmpPrefix, firstItem.parseFileName()),
            'inputSeedModel': os.path.join(extraPrefix, firstItem.parseFileName(extension=".seed")),
            'outputModel': os.path.join(extraPrefix, firstItem.parseFileName(suffix="_gaps", extension=".fid")),
            'tiltFile': os.path.join(tmpPrefix, firstItem.parseFileName(extension=".tlt")),
            'rotationAngle': self.rotationAngle.get(),
            'fiducialRadius': fiducialRadiusPixel,
            'samplingRate': self.inputSetOfTiltSeries.get().getSamplingRate() / 10,
            'scalableSigmaForSobelFilter': self.scalableSigmaForSobelFilter.get(),
            'boxSizeXandY': boxSizeXandY,
            'distanceRescueCriterion': 0.75 * fiducialRadiusPixel,
            'postFitRescueResidual': 0.2 * fiducialRadiusPixel,
            'maxRescueDistance': 0.2 * fiducialRadiusPixel,
            'minDiamForParamScaling': 12.5,
            'deletionCriterionMinAndSD': '0.3,2.0'
        }

        self.translateTrackCom(ts, paramsDict)

    @tryExceptDecorator
    def generateFiducialSeedStep(self, tsObjId):
        ts = self.inputSetOfTiltSeries.get()[tsObjId]
        tsId = ts.getTsId()

        extraPrefix = self._getExtraPath(tsId)

        paramsAutofidseed = {
            'trackCommandFile': os.path.join(extraPrefix,
                                             ts.getFirstItem().parseFileName(suffix="_track", extension=".com")),
            'minSpacing': 0.85,
            'peakStorageFraction': 1.0,
            'RotationAngle': self.rotationAngle.get(),
            'targetNumberOfBeads': self.numberFiducial.get()
        }

        argsAutofidseed = "-TrackCommandFile %(trackCommandFile)s " \
                          "-MinSpacing %(minSpacing)f " \
                          "-PeakStorageFraction %(peakStorageFraction)f " \
                          "-TargetNumberOfBeads %(targetNumberOfBeads)d "

        if self.twoSurfaces.get() == 0:
            argsAutofidseed += " -TwoSurfaces"

        Plugin.runImod(self, 'autofidseed', argsAutofidseed % paramsAutofidseed)

        autofidseedDirPath = os.path.join(self._getExtraPath(tsId), "autofidseed.dir")
        path.makePath(autofidseedDirPath)
        path.moveTree("autofidseed.dir", autofidseedDirPath)
        path.moveFile("autofidseed.info", self._getExtraPath(tsId))

    @tryExceptDecorator
    def generateFiducialModelStep(self, tsObjId):
        ts = self.inputSetOfTiltSeries.get()[tsObjId]
        tsId = ts.getTsId()

        extraPrefix = self._getExtraPath(tsId)
        tmpPrefix = self._getTmpPath(tsId)

        firstItem = ts.getFirstItem()

        fiducialRadiusPixel = self.fiducialRadius.get() / (self.inputSetOfTiltSeries.get().getSamplingRate() / 10)

        boxSizeXandY = int(3.3 * self.fiducialRadius.get() / (self.inputSetOfTiltSeries.get().getSamplingRate() / 10))

        # Make boxSizeXandY parameter even due to computational efficiency
        if boxSizeXandY % 2 == 1:
            boxSizeXandY += 1

        paramsBeadtrack = {
            'inputSeedModel': os.path.join(extraPrefix, firstItem.parseFileName(extension=".seed")),
            'outputModel': os.path.join(extraPrefix, firstItem.parseFileName(suffix="_gaps", extension=".fid")),
            'imageFile': os.path.join(tmpPrefix, firstItem.parseFileName()),
            'imagesAreBinned': 1,
            'tiltFile': os.path.join(tmpPrefix, firstItem.parseFileName(extension=".tlt")),
            'tiltDefaultGrouping': 7,
            'magDefaultGrouping': 5,
            'rotDefaultGrouping': 1,
            'minViewsForTiltalign': 4,
            'beadDiameter': fiducialRadiusPixel,
            'fillGaps': 1,
            'maxGapSize': 5,
            'minTiltRangeToFindAxis': 10.0,
            'minTiltRangeToFindAngles': 20.0,
            'boxSizeXandY': "%d,%d" % (boxSizeXandY, boxSizeXandY),
            'roundsOfTracking': 2,
            'localAreaTracking': 1,
            'localAreaTargetSize': 1000,
            'minBeadsInArea': 8,
            'minOverlapBeads': 5,
            'maxBeadsToAverage': 4,
            'sobelFilterCentering': 1,
            'pointsToFitMaxAndMin': '7,3',
            'densityRescueFractionAndSD': '0.6,1.0',
            'distanceRescueCriterion': 0.75 * fiducialRadiusPixel,
            'rescueRelaxationDensityAndDistance': '0.7,0.9',
            'postFitRescueResidual': 0.2 * fiducialRadiusPixel,
            'densityRelaxationPostFit': 0.9,
            'maxRescueDistance': 0.2 * fiducialRadiusPixel,
            'residualsToAnalyzeMaxAndMin': '9,5',
            'deletionCriterionMinAndSD': '0.3,2.0',
            'minDiamForParamScaling': 12.5
        }

        argsBeadtrack = "-InputSeedModel %(inputSeedModel)s " \
                        "-OutputModel %(outputModel)s " \
                        "-ImageFile %(imageFile)s " \
                        "-ImagesAreBinned %(imagesAreBinned)d " \
                        "-TiltFile %(tiltFile)s " \
                        "-TiltDefaultGrouping %(tiltDefaultGrouping)d " \
                        "-MagDefaultGrouping %(magDefaultGrouping)d " \
                        "-RotDefaultGrouping %(rotDefaultGrouping)d " \
                        "-MinViewsForTiltalign %(minViewsForTiltalign)d " \
                        "-BeadDiameter %(beadDiameter).2f " \
                        "-FillGaps %(fillGaps)d " \
                        "-MaxGapSize %(maxGapSize)d " \
                        "-MinTiltRangeToFindAxis %(minTiltRangeToFindAxis).2f " \
                        "-MinTiltRangeToFindAngles %(minTiltRangeToFindAngles).2f " \
                        "-BoxSizeXandY %(boxSizeXandY)s " \
                        "-RoundsOfTracking %(roundsOfTracking)d " \
                        "-LocalAreaTracking %(localAreaTracking)d " \
                        "-LocalAreaTargetSize %(localAreaTargetSize)d " \
                        "-MinBeadsInArea %(minBeadsInArea)d " \
                        "-MinOverlapBeads %(minOverlapBeads)d " \
                        "-MaxBeadsToAverage %(maxBeadsToAverage)d " \
                        "-SobelFilterCentering %(sobelFilterCentering)d " \
                        "-PointsToFitMaxAndMin %(pointsToFitMaxAndMin)s " \
                        "-DensityRescueFractionAndSD %(densityRescueFractionAndSD)s " \
                        "-DistanceRescueCriterion %(distanceRescueCriterion).2f " \
                        "-RescueRelaxationDensityAndDistance %(rescueRelaxationDensityAndDistance)s " \
                        "-PostFitRescueResidual %(postFitRescueResidual).2f " \
                        "-DensityRelaxationPostFit %(densityRelaxationPostFit).2f " \
                        "-MaxRescueDistance %(maxRescueDistance).2f " \
                        "-ResidualsToAnalyzeMaxAndMin %(residualsToAnalyzeMaxAndMin)s " \
                        "-DeletionCriterionMinAndSD %(deletionCriterionMinAndSD)s " \
                        "-MinDiamForParamScaling %(minDiamForParamScaling).1f"

        Plugin.runImod(self, 'beadtrack', argsBeadtrack % paramsBeadtrack)

    @tryExceptDecorator
    def computeFiducialAlignmentStep(self, tsObjId):
        ts = self.inputSetOfTiltSeries.get()[tsObjId]
        tsId = ts.getTsId()

        extraPrefix = self._getExtraPath(tsId)
        tmpPrefix = self._getTmpPath(tsId)

        firstItem = ts.getFirstItem()

        paramsTiltAlign = {
            'modelFile': os.path.join(extraPrefix, firstItem.parseFileName(suffix="_gaps", extension=".fid")),
            'imageFile': os.path.join(tmpPrefix, firstItem.parseFileName()),
            'imagesAreBinned': 1,
            'outputModelFile': os.path.join(extraPrefix,
                                            firstItem.parseFileName(suffix="_fidxyz", extension=".mod")),
            'outputResidualFile': os.path.join(extraPrefix,
                                               firstItem.parseFileName(suffix="_resid", extension=".txt")),
            'outputFidXYZFile': os.path.join(extraPrefix,
                                             firstItem.parseFileName(suffix="_fid", extension=".xyz")),
            'outputTiltFile': os.path.join(extraPrefix,
                                           firstItem.parseFileName(suffix="_interpolated", extension=".tlt")),
            'outputTransformFile': os.path.join(extraPrefix,
                                                firstItem.parseFileName(suffix="_fid", extension=".xf")),
            'outputFilledInModel': os.path.join(extraPrefix,
                                                firstItem.parseFileName(suffix="_noGaps", extension=".fid")),
            'rotationAngle': self.rotationAngle.get(),
            'tiltFile': os.path.join(tmpPrefix, firstItem.parseFileName(extension=".tlt")),
            'angleOffset': 0.0,
            'rotOption': self.getRotationType(),
            'rotDefaultGrouping': self.groupRotationSize.get(),
            'tiltOption': self.getTiltAngleType(),
            'tiltDefaultGrouping': self.groupTiltAngleSize.get(),
            'magReferenceView': 1,
            'magOption': self.getMagnificationType(),
            'magDefaultGrouping': self.groupMagnificationSize.get(),
            'xStretchOption': self.getStretchType(),
            'skewOption': self.getSkewType(),
            'xStretchDefaultGrouping': self.xStretchGroupSize.get(),
            'skewDefaultGrouping': self.skewGroupSize.get(),
            'beamTiltOption': 0,
            'xTiltOption': 0,
            'xTiltDefaultGrouping': 2000,
            'residualReportCriterion': 3.0,
            'surfacesToAnalyze': self.getSurfaceToAnalyze(),
            'metroFactor': 0.25,
            'maximumCycles': 1000,
            'kFactorScaling': 1.0,
            'noSeparateTiltGroups': 1,
            'axisZShift': 0.0,
            'shiftZFromOriginal': 1,
            'localAlignments': 0,
            'outputLocalFile': os.path.join(extraPrefix,
                                            firstItem.parseFileName(suffix="_local", extension=".xf")),
            'targetPatchSizeXandY': '700,700',
            'minSizeOrOverlapXandY': '0.5,0.5',
            'minFidsTotalAndEachSurface': '8,3',
            'fixXYZCoordinates': 0,
            'localOutputOptions': '1,0,1',
            'localRotOption': 3,
            'localRotDefaultGrouping': 6,
            'localTiltOption': 5,
            'localTiltDefaultGrouping': 6,
            'localMagReferenceView': 1,
            'localMagOption': 3,
            'localMagDefaultGrouping': 7,
            'localXStretchOption': 0,
            'localXStretchDefaultGrouping': 7,
            'localSkewOption': 0,
            'localSkewDefaultGrouping': 11,
            'outputTiltAlignFileText': os.path.join(extraPrefix, "outputTiltAlign.txt"),
        }

        argsTiltAlign = "-ModelFile %(modelFile)s " \
                        "-ImageFile %(imageFile)s " \
                        "-ImagesAreBinned %(imagesAreBinned)d " \
                        "-OutputModelFile %(outputModelFile)s " \
                        "-OutputResidualFile %(outputResidualFile)s " \
                        "-OutputFidXYZFile %(outputFidXYZFile)s " \
                        "-OutputTiltFile %(outputTiltFile)s " \
                        "-OutputTransformFile %(outputTransformFile)s " \
                        "-OutputFilledInModel %(outputFilledInModel)s " \
                        "-RotationAngle %(rotationAngle)f " \
                        "-TiltFile %(tiltFile)s " \
                        "-AngleOffset %(angleOffset)f " \
                        "-RotOption %(rotOption)d " \
                        "-RotDefaultGrouping %(rotDefaultGrouping)d " \
                        "-TiltOption %(tiltOption)d " \
                        "-TiltDefaultGrouping %(tiltDefaultGrouping)d " \
                        "-MagReferenceView %(magReferenceView)d " \
                        "-MagOption %(magOption)d " \
                        "-MagDefaultGrouping %(magDefaultGrouping)d " \
                        "-XStretchOption %(xStretchOption)d " \
                        "-SkewOption %(skewOption)d " \
                        "-SkewDefaultGrouping %(skewDefaultGrouping)d " \
                        "-XStretchDefaultGrouping %(xStretchDefaultGrouping)d " \
                        "-BeamTiltOption %(beamTiltOption)d " \
                        "-XTiltOption %(xTiltOption)d " \
                        "-XTiltDefaultGrouping %(xTiltDefaultGrouping)d " \
                        "-ResidualReportCriterion %(residualReportCriterion)f " \
                        "-SurfacesToAnalyze %(surfacesToAnalyze)d " \
                        "-MetroFactor %(metroFactor)f " \
                        "-MaximumCycles %(maximumCycles)d " \
                        "-KFactorScaling %(kFactorScaling)f " \
                        "-NoSeparateTiltGroups %(noSeparateTiltGroups)d " \
                        "-AxisZShift %(axisZShift)f " \
                        "-ShiftZFromOriginal %(shiftZFromOriginal)d " \
                        "-LocalAlignments %(localAlignments)d " \
                        "-OutputLocalFile %(outputLocalFile)s " \
                        "-TargetPatchSizeXandY %(targetPatchSizeXandY)s " \
                        "-MinSizeOrOverlapXandY %(minSizeOrOverlapXandY)s " \
                        "-MinFidsTotalAndEachSurface %(minFidsTotalAndEachSurface)s " \
                        "-FixXYZCoordinates %(fixXYZCoordinates)d " \
                        "-LocalOutputOptions %(localOutputOptions)s " \
                        "-LocalRotOption %(localRotOption)d " \
                        "-LocalRotDefaultGrouping %(localRotDefaultGrouping)d " \
                        "-LocalTiltOption %(localTiltOption)d " \
                        "-LocalTiltDefaultGrouping %(localTiltDefaultGrouping)d " \
                        "-LocalMagReferenceView %(localMagReferenceView)d " \
                        "-LocalMagOption %(localMagOption)d " \
                        "-LocalMagDefaultGrouping %(localMagDefaultGrouping)d " \
                        "-LocalXStretchOption %(localXStretchOption)d " \
                        "-LocalXStretchDefaultGrouping %(localXStretchDefaultGrouping)s " \
                        "-LocalSkewOption %(localSkewOption)d " \
                        "-LocalSkewDefaultGrouping %(localSkewDefaultGrouping)d " \
                        "> %(outputTiltAlignFileText)s "

        Plugin.runImod(self, 'tiltalign', argsTiltAlign % paramsTiltAlign)

        self.generateTaSolutionText(os.path.join(extraPrefix, "outputTiltAlign.txt"),
                                    os.path.join(extraPrefix, "taSolution.log"),
                                    ts.getSize(),
                                    ts.getSamplingRate())

    def translateFiducialPointModelStep(self, tsObjId):
        ts = self.inputSetOfTiltSeries.get()[tsObjId]
        tsId = ts.getTsId()

        extraPrefix = self._getExtraPath(tsId)

        firstItem = ts.getFirstItem()

        # Check that previous steps have been completed satisfactorily
        # if os.path.exists(os.path.join(extraPrefix,
        #                                firstItem.parseFileName(suffix="_gaps", extension=".fid"))):
        #     paramsGapModel2Point = {
        #         'inputFile': os.path.join(extraPrefix,
        #                                   firstItem.parseFileName(suffix="_gaps", extension=".fid")),
        #         'outputFile': os.path.join(extraPrefix,
        #                                    firstItem.parseFileName(suffix="_gaps_fid", extension=".txt"))
        #     }
        #     argsGapModel2Point = "-InputFile %(inputFile)s " \
        #                          "-OutputFile %(outputFile)s"
        #
        #     Plugin.runImod(self, 'model2point', argsGapModel2Point % paramsGapModel2Point)

        # Check that previous steps have been completed satisfactorily
        if os.path.exists(os.path.join(extraPrefix,
                                       firstItem.parseFileName(suffix="_noGaps", extension=".fid"))):
            paramsNoGapModel2Point = {
                'inputFile': os.path.join(extraPrefix,
                                          firstItem.parseFileName(suffix="_noGaps", extension=".fid")),
                'outputFile': os.path.join(extraPrefix,
                                           firstItem.parseFileName(suffix="_noGaps_fid", extension=".txt"))
            }
            argsNoGapModel2Point = "-InputFile %(inputFile)s " \
                                   "-OutputFile %(outputFile)s"

            Plugin.runImod(self, 'model2point', argsNoGapModel2Point % paramsNoGapModel2Point)

    def computeOutputStackStep(self, tsObjId):
        ts = self.inputSetOfTiltSeries.get()[tsObjId]
        tsId = ts.getTsId()

        extraPrefix = self._getExtraPath(tsId)

        firstItem = ts.getFirstItem()

        # Check that previous steps have been completed satisfactorily
        if os.path.exists(os.path.join(extraPrefix, firstItem.parseFileName(suffix="_fid", extension=".xf"))):
            tltFilePath = os.path.join(
                extraPrefix,
                firstItem.parseFileName(suffix="_interpolated", extension=".tlt")
            )

            tltList = utils.formatAngleList(tltFilePath)

            transformationMatricesFilePath = os.path.join(
                extraPrefix,
                firstItem.parseFileName(suffix="_fid", extension=".xf")
            )

            newTransformationMatricesList = utils.formatTransformationMatrix(transformationMatricesFilePath)

            outputSetOfTiltSeries = self.getOutputSetOfTiltSeries()
            newTs = tomoObj.TiltSeries(tsId=tsId)
            newTs.copyInfo(ts)
            outputSetOfTiltSeries.append(newTs)

<<<<<<< HEAD
        ih = ImageHandler()
        x, y, z, _ = ih.getDimensions(newTs.getFirstItem().getFileName())
        newTs.setDim((x, y, z))

        newTs.write(properties=False)
=======
            for index, ti in enumerate(ts):
                newTi = tomoObj.TiltImage()
                newTi.copyInfo(ti, copyId=True)
                newTi.setLocation(ti.getLocation())
                newTi.setTiltAngle(float(tltList[index]))
>>>>>>> b0cefb82

                if ti.hasTransform():
                    transform = Transform()
                    previousTransform = ti.getTransform().getMatrix()
                    newTransform = newTransformationMatricesList[:, :, index]
                    previousTransformArray = np.array(previousTransform)
                    newTransformArray = np.array(newTransform)
                    outputTransformMatrix = np.matmul(previousTransformArray, newTransformArray)
                    transform.setMatrix(outputTransformMatrix)
                    newTi.setTransform(transform)
                else:
                    transform = Transform()
                    newTransform = newTransformationMatricesList[:, :, index]
                    newTransformArray = np.array(newTransform)
                    transform.setMatrix(newTransformArray)
                    newTi.setTransform(transform)

                newTs.append(newTi)

            newTs.write(properties=False)

            outputSetOfTiltSeries.update(newTs)
            outputSetOfTiltSeries.write()

            self._store()

    def computeOutputInterpolatedStackStep(self, tsObjId):
        ts = self.inputSetOfTiltSeries.get()[tsObjId]
        tsId = ts.getTsId()

        extraPrefix = self._getExtraPath(tsId)
        tmpPrefix = self._getTmpPath(tsId)

        firstItem = ts.getFirstItem()

        # Check that previous steps have been completed satisfactorily
        if os.path.exists(os.path.join(extraPrefix, firstItem.parseFileName(suffix="_fid", extension=".xf"))):
            outputInterpolatedSetOfTiltSeries = self.getOutputInterpolatedSetOfTiltSeries()

            paramsAlignment = {
                'input': os.path.join(tmpPrefix, firstItem.parseFileName()),
                'output': os.path.join(extraPrefix, firstItem.parseFileName(suffix="_interpolated")),
                'xform': os.path.join(extraPrefix, firstItem.parseFileName(suffix="_fid", extension=".xf")),
                'bin': int(self.binning.get()),
                'imagebinned': 1.0}

            argsAlignment = "-input %(input)s " \
                            "-output %(output)s " \
                            "-xform %(xform)s " \
                            "-bin %(bin)d " \
                            "-imagebinned %(imagebinned)s"

            rotationAngleAvg = utils.calculateRotationAngleFromTM(ts)

            # Check if rotation angle is greater than 45º. If so, swap x and y dimensions to adapt output image sizes to
            # the final sample disposition.
            if rotationAngleAvg > 45 or rotationAngleAvg < -45:
                paramsAlignment.update({
                    'size': "%d,%d" % (firstItem.getYDim(), firstItem.getXDim())
                })

                argsAlignment += "-size %(size)s "

            Plugin.runImod(self, 'newstack', argsAlignment % paramsAlignment)

            newTs = tomoObj.TiltSeries(tsId=tsId)
            newTs.copyInfo(ts)
            outputInterpolatedSetOfTiltSeries.append(newTs)

            tltFilePath = os.path.join(
                extraPrefix,
                firstItem.parseFileName(suffix="_interpolated", extension=".tlt")
            )

            tltList = utils.formatAngleList(tltFilePath)

            if self.binning > 1:
                newTs.setSamplingRate(ts.getSamplingRate() * int(self.binning.get()))

            for index, ti in enumerate(ts):
                newTi = tomoObj.TiltImage()
                newTi.copyInfo(ti, copyId=True)
                newTi.setLocation(index + 1, os.path.join(extraPrefix, ti.parseFileName(suffix="_interpolated")))
                newTi.setTiltAngle(float(tltList[index]))
                if self.binning > 1:
                    newTi.setSamplingRate(ti.getSamplingRate() * int(self.binning.get()))
                newTs.append(newTi)

            ih = ImageHandler()
            x, y, z, _ = ih.getDimensions(newTs.getFirstItem().getFileName())
            newTs.setDim((x, y, z))
            newTs.write(properties=False)

            outputInterpolatedSetOfTiltSeries.update(newTs)
            outputInterpolatedSetOfTiltSeries.updateDim()
            outputInterpolatedSetOfTiltSeries.write()
            self._store()

    @tryExceptDecorator
    def eraseGoldBeadsStep(self, tsObjId):
            ts = self.inputSetOfTiltSeries.get()[tsObjId]
            tsId = ts.getTsId()

            extraPrefix = self._getExtraPath(tsId)
            tmpPrefix = self._getTmpPath(tsId)

            firstItem = ts.getFirstItem()

            # Move interpolated tilt-series to tmp folder and generate a new one with the gold beads erased back in the
            # extra folder
            path.moveFile(os.path.join(extraPrefix, ts.getFirstItem().parseFileName(suffix='_interpolated')),
                          os.path.join(tmpPrefix, ts.getFirstItem().parseFileName(suffix='_interpolated')))

            # Generate interpolated model
            paramsImodtrans = {
                'inputFile': os.path.join(extraPrefix,
                                          firstItem.parseFileName(suffix="_noGaps", extension=".fid")),
                'outputFile': os.path.join(extraPrefix,
                                           firstItem.parseFileName(suffix="_noGaps_ali", extension=".fid")),
                'transformFile': os.path.join(extraPrefix,
                                              firstItem.parseFileName(suffix="_fid", extension=".xf"))
            }

            argsImodtrans = "-2 %(transformFile)s " \
                            "%(inputFile)s " \
                            "%(outputFile)s "

            Plugin.runImod(self, 'imodtrans', argsImodtrans % paramsImodtrans)

            # Erase gold beads
            paramsCcderaser = {
                'inputFile': os.path.join(tmpPrefix, firstItem.parseFileName(suffix='_interpolated')),
                'outputFile': os.path.join(extraPrefix, firstItem.parseFileName(suffix='_interpolated')),
                'modelFile': os.path.join(extraPrefix,
                                          firstItem.parseFileName(suffix="_noGaps_ali", extension=".fid")),
                'betterRadius': self.betterRadius.get(),
                'polynomialOrder': 0,
                'circleObjects': "/"
            }

            argsCcderaser = "-InputFile %(inputFile)s " \
                            "-OutputFile %(outputFile)s " \
                            "-ModelFile %(modelFile)s " \
                            "-BetterRadius %(betterRadius)d " \
                            "-PolynomialOrder %(polynomialOrder)d " \
                            "-CircleObjects %(circleObjects)s " \
                            "-MergePatches " \
                            "-ExcludeAdjacent"

            Plugin.runImod(self, 'ccderaser', argsCcderaser % paramsCcderaser)

    def computeOutputModelsStep(self, tsObjId):
        ts = self.inputSetOfTiltSeries.get()[tsObjId]
        tsId = ts.getTsId()
        extraPrefix = self._getExtraPath(tsId)

        firstItem = ts.getFirstItem()

        # Create the output set of landmark models with gaps
        # Check that previous steps have been completed satisfactorily
        # if os.path.exists(
        #         os.path.join(extraPrefix, firstItem.parseFileName(suffix="_gaps", extension=".fid"))):
        #
        #     outputSetOfLandmarkModelsGaps = self.getOutputFiducialModelGaps()
        #
        #     landmarkModelNoGapsFilePath = os.path.join(
        #         extraPrefix,
        #         firstItem.parseFileName(suffix="_gaps", extension=".sfid")
        #     )
        #
        #     fiducialModelGapPath = os.path.join(
        #         extraPrefix,
        #         firstItem.parseFileName(suffix="_gaps", extension=".fid")
        #     )
        #
        #     landmarkModelGapsResidPath = os.path.join(
        #         extraPrefix,
        #         firstItem.parseFileName(suffix="_resid", extension=".txt")
        #     )
        #
        #     fiducialGapResidList = utils.formatFiducialResidList(landmarkModelGapsResidPath)
        #
        #     landmarkModelGaps = LandmarkModel(tsId=tsId,
        #                                       fileName=landmarkModelNoGapsFilePath,
        #                                       modelName=fiducialModelGapPath)
        #
<<<<<<< HEAD
        # outputSetOfLandmarkModelsGaps.append(landmarkModelGaps)
        # outputSetOfLandmarkModelsGaps.update(landmarkModelGaps)
        # outputSetOfLandmarkModelsGaps.write()

        """Create the output set of landmark models with no gaps"""
        outputSetOfLandmarkModelsNoGaps = self.getOutputFiducialModelNoGaps()

        fiducialNoGapFilePath = os.path.join(extraPrefix,
                                             ts.getFirstItem().parseFileName(suffix="_noGaps_fid", extension=".txt"))
        fiducialNoGapList = utils.formatFiducialList(fiducialNoGapFilePath)

        fiducialModelNoGapPath = os.path.join(extraPrefix,
                                              ts.getFirstItem().parseFileName(suffix="_noGaps", extension=".fid"))

        landmarkModelNoGapsFilePath = os.path.join(extraPrefix,
                                                   ts.getFirstItem().parseFileName(suffix="_noGaps", extension=".sfid"))

        landmarkModelNoGapsResidPath = os.path.join(extraPrefix,
                                                    ts.getFirstItem().parseFileName(suffix="_resid", extension=".txt"))
        fiducialNoGapsResidList = utils.formatFiducialResidList(landmarkModelNoGapsResidPath)

        landmarkModelNoGaps = LandmarkModel(tsId=tsId,
                                            fileName=landmarkModelNoGapsFilePath,
                                            modelName=fiducialModelNoGapPath)

        prevTiltIm = 0
        chainId = 0
        indexFake = 0
        for fiducial in fiducialNoGapList:
            if int(float(fiducial[2])) <= prevTiltIm:
                chainId += 1
            prevTiltIm = int(float(fiducial[2]))
            if indexFake < len(fiducialNoGapsResidList) and fiducial[2] == fiducialNoGapsResidList[indexFake][2]:
                landmarkModelNoGaps.addLandmark(xCoor=fiducial[0],
                                                yCoor=fiducial[1],
                                                tiltIm=fiducial[2],
                                                chainId=chainId,
                                                xResid=fiducialNoGapsResidList[indexFake][3],
                                                yResid=fiducialNoGapsResidList[indexFake][4])
                indexFake += 1
            else:
                landmarkModelNoGaps.addLandmark(xCoor=fiducial[0],
                                                yCoor=fiducial[1],
                                                tiltIm=fiducial[2],
                                                chainId=chainId,
                                                xResid='0',
                                                yResid='0')

        outputSetOfLandmarkModelsNoGaps.append(landmarkModelNoGaps)
        outputSetOfLandmarkModelsNoGaps.update(landmarkModelNoGaps)
        outputSetOfLandmarkModelsNoGaps.write()

        """Create the output set of coordinates 3D from the fiducials in the tilt series"""
        outputSetOfCoordinates3D = self.getOutputSetOfCoordinates3Ds()

        coordFilePath = os.path.join(extraPrefix,
                                     ts.getFirstItem().parseFileName(suffix="_fid", extension=".xyz"))

        coordList = utils.format3DCoordinatesList(coordFilePath)

        for element in coordList:
            newCoord3D = tomoObj.Coordinate3D()
            newCoord3D.setVolume(ts)
            newCoord3D.setX(element[0], constants.BOTTOM_LEFT_CORNER)
            newCoord3D.setY(element[1], constants.BOTTOM_LEFT_CORNER)
            newCoord3D.setZ(element[2], constants.BOTTOM_LEFT_CORNER)

            newCoord3D.setVolId(tsObjId)
            outputSetOfCoordinates3D.append(newCoord3D)
            outputSetOfCoordinates3D.update(newCoord3D)
        outputSetOfCoordinates3D.write()
        self._store()
=======
        #     prevTiltIm = 0
        #     chainId = 0
        #     for index, fiducial in enumerate(fiducialGapResidList):
        #         if int(fiducial[2]) <= prevTiltIm:
        #             chainId += 1
        #         prevTiltIm = int(fiducial[2])
        #         landmarkModelGaps.addLandmark(xCoor=fiducial[0],
        #                                       yCoor=fiducial[1],
        #                                       tiltIm=fiducial[2],
        #                                       chainId=chainId,
        #                                       xResid=fiducial[3],
        #                                       yResid=fiducial[4])
        #
        #     outputSetOfLandmarkModelsGaps.append(landmarkModelGaps)
        #     outputSetOfLandmarkModelsGaps.update(landmarkModelGaps)
        #     outputSetOfLandmarkModelsGaps.write()

        # Create the output set of landmark models with no gaps
        if os.path.exists(
                os.path.join(extraPrefix, ts.getFirstItem().parseFileName(suffix="_noGaps_fid", extension=".txt"))):

            outputSetOfLandmarkModelsNoGaps = self.getOutputFiducialModelNoGaps()

            fiducialNoGapFilePath = os.path.join(
                extraPrefix,
                firstItem.parseFileName(suffix="_noGaps_fid", extension=".txt")
            )

            fiducialNoGapList = utils.formatFiducialList(fiducialNoGapFilePath)

            fiducialModelNoGapPath = os.path.join(
                extraPrefix,
                firstItem.parseFileName(suffix="_noGaps", extension=".fid")
            )

            landmarkModelNoGapsFilePath = os.path.join(
                extraPrefix,
                firstItem.parseFileName(suffix="_noGaps", extension=".sfid")
            )

            landmarkModelNoGapsResidPath = os.path.join(
                extraPrefix,
                firstItem.parseFileName(suffix="_resid", extension=".txt")
            )

            fiducialNoGapsResidList = utils.formatFiducialResidList(landmarkModelNoGapsResidPath)

            landmarkModelNoGaps = LandmarkModel(tsId=tsId,
                                                fileName=landmarkModelNoGapsFilePath,
                                                modelName=fiducialModelNoGapPath)

            prevTiltIm = 0
            chainId = 0
            indexFake = 0

            for fiducial in fiducialNoGapList:
                if int(float(fiducial[2])) <= prevTiltIm:
                    chainId += 1
                prevTiltIm = int(float(fiducial[2]))

                if indexFake < len(fiducialNoGapsResidList) and fiducial[2] == fiducialNoGapsResidList[indexFake][2]:
                    landmarkModelNoGaps.addLandmark(xCoor=fiducial[0],
                                                    yCoor=fiducial[1],
                                                    tiltIm=fiducial[2],
                                                    chainId=chainId,
                                                    xResid=fiducialNoGapsResidList[indexFake][3],
                                                    yResid=fiducialNoGapsResidList[indexFake][4])
                    indexFake += 1

                else:
                    landmarkModelNoGaps.addLandmark(xCoor=fiducial[0],
                                                    yCoor=fiducial[1],
                                                    tiltIm=fiducial[2],
                                                    chainId=chainId,
                                                    xResid='0',
                                                    yResid='0')

            outputSetOfLandmarkModelsNoGaps.append(landmarkModelNoGaps)
            outputSetOfLandmarkModelsNoGaps.update(landmarkModelNoGaps)
            outputSetOfLandmarkModelsNoGaps.write()

        # Create the output set of landmark models with no gaps
        if os.path.exists(
                os.path.join(extraPrefix, ts.getFirstItem().parseFileName(suffix="_fid", extension=".xyz"))):

            outputSetOfCoordinates3D = self.getOutputSetOfCoordinates3Ds()

            coordFilePath = os.path.join(
                extraPrefix,
                firstItem.parseFileName(suffix="_fid", extension=".xyz")
            )

            xDim = firstItem.getXDim()
            yDim = firstItem.getYDim()
            coordList = utils.format3DCoordinatesList(coordFilePath, xDim, yDim)

            for element in coordList:
                newCoord3D = tomoObj.Coordinate3D(x=element[0],
                                                  y=element[1],
                                                  z=element[2])
                newCoord3D.setVolume(ts)
                newCoord3D.setVolId(tsObjId)
                outputSetOfCoordinates3D.append(newCoord3D)
                outputSetOfCoordinates3D.update(newCoord3D)

            outputSetOfCoordinates3D.write()

            self._store()

    def createOutputFailedSet(self, tsObjId):
        # Check if the tilt-series ID is in the failed tilt-series list to add it to the set
        if tsObjId in self._failedTs:
            outputFailedSetOfTiltSeries = self.getOutputFailedSetOfTiltSeries()

            ts = self.inputSetOfTiltSeries.get()[tsObjId]
            tsId = ts.getTsId()

            newTs = tomoObj.TiltSeries(tsId=tsId)
            newTs.copyInfo(ts)
            outputFailedSetOfTiltSeries.append(newTs)

            for index, ti in enumerate(ts):
                newTi = tomoObj.TiltImage()
                newTi.copyInfo(ti, copyId=True)
                newTi.setLocation(ti.getLocation())
                if self.binning > 1:
                    newTi.setSamplingRate(ti.getSamplingRate() * int(self.binning.get()))
                newTs.append(newTi)

            ih = ImageHandler()
            x, y, z, _ = ih.getDimensions(newTs.getFirstItem().getFileName())
            newTs.setDim((x, y, z))
            newTs.write(properties=False)

            outputFailedSetOfTiltSeries.update(newTs)
            outputFailedSetOfTiltSeries.updateDim()
            outputFailedSetOfTiltSeries.write()
            self._store()
>>>>>>> b0cefb82

    def createOutputStep(self):
        if hasattr(self, "outputSetOfTiltSeries"):
            self.getOutputSetOfTiltSeries().setStreamState(Set.STREAM_CLOSED)
        if hasattr(self, "outputInterpolatedSetOfTiltSeries"):
            self.getOutputInterpolatedSetOfTiltSeries().setStreamState(Set.STREAM_CLOSED)
        # if hasattr(self, "outputFiducialModelGaps"):
        #     self.getOutputFiducialModelGaps().setStreamState(Set.STREAM_CLOSED)
        if hasattr(self, "outputFiducialModelNoGaps"):
            self.getOutputFiducialModelNoGaps().setStreamState(Set.STREAM_CLOSED)
        if hasattr(self, "outputSetOfCoordinates3D"):
            self.getOutputSetOfCoordinates3Ds().setStreamState(Set.STREAM_CLOSED)
        if hasattr(self, "outputFailedSetOfTiltSeries"):
            self.getOutputFailedSetOfTiltSeries().setStreamState(Set.STREAM_CLOSED)

        self._store()

    # --------------------------- UTILS functions ----------------------------
    def getRotationType(self):
        if self.rotationSolutionType.get() == 0:
            return 0
        elif self.rotationSolutionType.get() == 1:
            return -1
        elif self.rotationSolutionType.get() == 2:
            return 3
        elif self.rotationSolutionType.get() == 3:
            return 1

    def getMagnificationType(self):
        if self.magnificationSolutionType.get() == 0:
            return 0
        elif self.magnificationSolutionType.get() == 1:
            return 3
        elif self.magnificationSolutionType.get() == 2:
            return 1

    def getTiltAngleType(self):
        if self.tiltAngleSolutionType.get() == 0:
            return 0
        elif self.tiltAngleSolutionType.get() == 1:
            return 5
        elif self.tiltAngleSolutionType.get() == 2:
            return 2

    def getSkewType(self):
        if self.distortionSolutionType.get() == 0:
            return 0
        elif self.distortionSolutionType.get() == 1 or self.distortionSolutionType.get() == 2:
            return 3

    def getStretchType(self):
        if self.distortionSolutionType.get() == 0 or self.distortionSolutionType.get() == 2:
            return 0
        elif self.distortionSolutionType.get() == 1:
            return 3

    def getSurfaceToAnalyze(self):
        if self.twoSurfaces.get() == 0:
            return 2
        elif self.twoSurfaces.get() == 1:
            return 1

    def translateTrackCom(self, ts, paramsDict):
        tsId = ts.getTsId()
        extraPrefix = self._getExtraPath(tsId)

        trackFilePath = os.path.join(extraPrefix,
                                     ts.getFirstItem().parseFileName(suffix="_track", extension=".com"))

        template = """# Command file for running BEADTRACK
#
####CreatedVersion####4.9.12
#
# For beads lighter than background, add a line with "LightBeads"
#
# To restrict tilt alignment to a subset of views, add a line with:
# "MaxViewsInAlign #_of_views"
#
# To exclude views, add a line "SkipViews view_list"; with the list of views
#
# To specify sets of views to be grouped separately in automapping, add a line
# "SeparateGroup view_list" with the list of views, one line per group
#
$beadtrack -StandardInput
ImageFile	%(imageFile)s
ImagesAreBinned	1
InputSeedModel	%(inputSeedModel)s
OutputModel	%(outputModel)s
RotationAngle	%(rotationAngle).1f 
TiltFile	%(tiltFile)s
TiltDefaultGrouping	7
MagDefaultGrouping	5
RotDefaultGrouping	1
PixelSize   %(samplingRate)f
BeadDiameter	%(fiducialRadius).2f
FillGaps
MaxGapSize	5
RoundsOfTracking	2
#
# Set this to 1 to track in local areas
LocalAreaTracking	1
LocalAreaTargetSize	1000
MinBeadsInArea	8
MinOverlapBeads	5
#
# CONTROL PARAMETERS FOR EXPERTS, EXPERIMENTATION, OR SPECIAL CASES
#
# minimum range of tilt angles for finding axis and for finding tilts
MinViewsForTiltalign	4
MinTiltRangeToFindAxis	10.0
MinTiltRangeToFindAngles	20.0
BoxSizeXandY	%(boxSizeXandY)d,%(boxSizeXandY)d
MaxBeadsToAverage	4
# points and minimum for extrapolation
PointsToFitMaxAndMin	7,3
# fraction of mean, and # of SD below mean: density criterion for rescue
DensityRescueFractionAndSD	0.6,1.0
# distance criterion for rescue
DistanceRescueCriterion	%(distanceRescueCriterion).2f
# relaxation of criterion for density and distance rescues
RescueRelaxationDensityAndDistance	0.7,0.9
# distance for rescue after fit
PostFitRescueResidual	%(postFitRescueResidual).2f
# relaxation of density criterion, maximum radius to search
DensityRelaxationPostFit	0.9
MaxRescueDistance	%(maxRescueDistance).2f
# Max and min residual changes to use to get mean and SD change
ResidualsToAnalyzeMaxAndMin	9,5
# minimum residual difference, criterion # of sd's
DeletionCriterionMinAndSD	%(deletionCriterionMinAndSD)s
MinDiamForParamScaling %(minDiamForParamScaling).1f
"""

        if self.refineSobelFilter.get() == 0:
            template += """SobelFilterCentering
ScalableSigmaForSobel   %(scalableSigmaForSobelFilter)f
$if (-e ./savework) ./savework
"""
        elif self.refineSobelFilter.get() == 1:
            template += """$if (-e ./savework) ./savework"""

        with open(trackFilePath, 'w') as f:
            f.write(template % paramsDict)

    def generateTaSolutionText(self, tiltAlignOutputLog, taSolutionLog, numberOfTiltImages, pixelSize):
        """ This method generates a text file containing the TA solution from the tiltalign output log. """

        searchingPassword = "deltilt"

        with open(tiltAlignOutputLog, 'r') as fRead:
            lines = fRead.readlines()

            counts = []

            for index, line in enumerate(lines):
                if searchingPassword in line:
                    counts.append([index])

        lastApparition = max(counts)[0]

        outputLinesAsMatrix = []

        # Take only the lines that compose the table containing the ta solution info (until blank line)
        # Convert lines into numpy array for posterior operation

        index = lastApparition + 1
        while True:
            vector = lines[index].split()
            vector = [float(i) for i in vector]
            outputLinesAsMatrix.append(vector)
            if int(vector[0]) == numberOfTiltImages:
                break
            index += 1

        matrixTaSolution = np.array(outputLinesAsMatrix)

        # Find the position in table of the minimum tilt angle image
        _, indexAng = min((abs(val), idx) for (idx, val) in enumerate(matrixTaSolution[:, 2]))

        # Multiply last column by the sampling rate in nanometer
        matrixTaSolution[:, -1] = matrixTaSolution[:, -1] * pixelSize / 10

        # Get minimum rotation to write in file
        minimumRotation = matrixTaSolution[indexAng][1]

        # Save new matrixTaSolution info into file
        np.savetxt(fname=taSolutionLog,
                   X=matrixTaSolution,
                   fmt=" %i\t%.1f\t%.1f\t%.2f\t%.4f\t%.4f\t%.2f\t%.2f",
                   header=" At minimum tilt, rotation angle is %.2f\n\n"
                          " view   rotation    tilt    deltilt     mag      dmag      skew    resid-nm"
                          % minimumRotation,
                   comments='')

    def getOutputSetOfTiltSeries(self):
        if hasattr(self, "outputSetOfTiltSeries"):
            self.outputSetOfTiltSeries.enableAppend()
        else:
            outputSetOfTiltSeries = self._createSetOfTiltSeries()
            outputSetOfTiltSeries.copyInfo(self.inputSetOfTiltSeries.get())
            outputSetOfTiltSeries.setDim(self.inputSetOfTiltSeries.get().getDim())
            outputSetOfTiltSeries.setStreamState(Set.STREAM_OPEN)
            self._defineOutputs(outputSetOfTiltSeries=outputSetOfTiltSeries)
            self._defineSourceRelation(self.inputSetOfTiltSeries, outputSetOfTiltSeries)
        return self.outputSetOfTiltSeries

    def getOutputFailedSetOfTiltSeries(self):
        if hasattr(self, "outputFailedSetOfTiltSeries"):
            self.outputFailedSetOfTiltSeries.enableAppend()
        else:
            outputFailedSetOfTiltSeries = self._createSetOfTiltSeries(suffix='Failed')
            outputFailedSetOfTiltSeries.copyInfo(self.inputSetOfTiltSeries.get())
            outputFailedSetOfTiltSeries.setDim(self.inputSetOfTiltSeries.get().getDim())
            outputFailedSetOfTiltSeries.setStreamState(Set.STREAM_OPEN)
            self._defineOutputs(outputFailedSetOfTiltSeries=outputFailedSetOfTiltSeries)
            self._defineSourceRelation(self.inputSetOfTiltSeries, outputFailedSetOfTiltSeries)
        return self.outputFailedSetOfTiltSeries

    def getOutputInterpolatedSetOfTiltSeries(self):
        if hasattr(self, "outputInterpolatedSetOfTiltSeries"):
            self.outputInterpolatedSetOfTiltSeries.enableAppend()
        else:
            outputInterpolatedSetOfTiltSeries = self._createSetOfTiltSeries(suffix='Interpolated')
            outputInterpolatedSetOfTiltSeries.copyInfo(self.inputSetOfTiltSeries.get())
            outputInterpolatedSetOfTiltSeries.setDim(self.inputSetOfTiltSeries.get().getDim())
            if self.binning > 1:
                samplingRate = self.inputSetOfTiltSeries.get().getSamplingRate()
                samplingRate *= self.binning.get()
                outputInterpolatedSetOfTiltSeries.setSamplingRate(samplingRate)
            outputInterpolatedSetOfTiltSeries.setStreamState(Set.STREAM_OPEN)
            self._defineOutputs(outputInterpolatedSetOfTiltSeries=outputInterpolatedSetOfTiltSeries)
            self._defineSourceRelation(self.inputSetOfTiltSeries, outputInterpolatedSetOfTiltSeries)
        return self.outputInterpolatedSetOfTiltSeries

    # def getOutputFiducialModelGaps(self):
    #     if hasattr(self, "outputFiducialModelGaps"):
    #         self.outputFiducialModelGaps.enableAppend()
    #     else:
    #         outputFiducialModelGaps = self._createSetOfLandmarkModels(suffix='Gaps')
    #         outputFiducialModelGaps.copyInfo(self.inputSetOfTiltSeries.get())
    #         outputFiducialModelGaps.setStreamState(Set.STREAM_OPEN)
    #         self._defineOutputs(outputFiducialModelGaps=outputFiducialModelGaps)
    #         self._defineSourceRelation(self.inputSetOfTiltSeries, outputFiducialModelGaps)
    #     return self.outputFiducialModelGaps

    def getOutputFiducialModelNoGaps(self):
        if hasattr(self, "outputFiducialModelNoGaps"):
            self.outputFiducialModelNoGaps.enableAppend()
        else:
            outputFiducialModelNoGaps = self._createSetOfLandmarkModels(suffix='NoGaps')
            outputFiducialModelNoGaps.copyInfo(self.inputSetOfTiltSeries.get())
            outputFiducialModelNoGaps.setStreamState(Set.STREAM_OPEN)
            self._defineOutputs(outputFiducialModelNoGaps=outputFiducialModelNoGaps)
            self._defineSourceRelation(self.inputSetOfTiltSeries, outputFiducialModelNoGaps)
        return self.outputFiducialModelNoGaps

    def getOutputSetOfCoordinates3Ds(self):
        if hasattr(self, "outputSetOfCoordinates3D"):
            self.outputSetOfCoordinates3D.enableAppend()
        else:
            outputSetOfCoordinates3D = self._createSetOfCoordinates3D(volSet=self.getOutputSetOfTiltSeries(),
                                                                      suffix='Fiducials3D')
            outputSetOfCoordinates3D.setSamplingRate(self.inputSetOfTiltSeries.get().getSamplingRate())
            outputSetOfCoordinates3D.setPrecedents(self.inputSetOfTiltSeries)
            outputSetOfCoordinates3D.setStreamState(Set.STREAM_OPEN)
            self._defineOutputs(outputSetOfCoordinates3D=outputSetOfCoordinates3D)
            self._defineSourceRelation(self.inputSetOfTiltSeries, outputSetOfCoordinates3D)
        return self.outputSetOfCoordinates3D

    # --------------------------- INFO functions ----------------------------
    def _summary(self):
        summary = []
        if hasattr(self, 'outputFiducialModelGaps'):
            summary.append("Input Tilt-Series: %d.\nFiducial models generated presenting gaps: %d."
                           % (self.inputSetOfTiltSeries.get().getSize(),
                              self.outputFiducialModelGaps.getSize()))

        if hasattr(self, 'outputFiducialModelNoGaps'):
            summary.append("Fiducial models generated with no gaps: %d."
                           % (self.outputFiducialModelNoGaps.getSize()))

        if hasattr(self, 'outputSetOfTiltSeries'):
            summary.append("Transformation matrices updated from the input Tilt-Series: %d."
                           % (self.outputSetOfTiltSeries.getSize()))

        if hasattr(self, 'outputInterpolatedSetOfTiltSeries'):
            summary.append("Interpolated Tilt-Series calculated: %d."
                           % (self.outputInterpolatedSetOfTiltSeries.getSize()))

        if hasattr(self, 'outputSetOfCoordinates3D'):
            summary.append("Fiducial 3D coordinates calculated for %d Tilt-series: %d."
                           % (self.inputSetOfTiltSeries.get().getSize(),
                              self.outputSetOfCoordinates3D.getSize()))

        if hasattr(self, 'outputFailedSetOfTiltSeries'):
            summary.append("Failed tilt-series: %d."
                           % (self.outputFailedSetOfTiltSeries.getSize()))

        if not summary:
            summary.append("Output classes not ready yet.")
        return summary

    def _methods(self):
        methods = []
        if hasattr(self, 'outputFiducialModelGaps'):
            methods.append("The fiducial model (presenting gaps) has been computed for %d "
                           "Tilt-series using the IMOD procedure."
                           % (self.outputFiducialModelGaps.getSize()))

        if hasattr(self, 'outputFiducialModelNoGaps'):
            methods.append("The fiducial model (with no gaps) has been computed for %d "
                           "Tilt-series using the IMOD procedure."
                           % (self.outputFiducialModelNoGaps.getSize()))

        if hasattr(self, 'outputSetOfTiltSeries'):
            methods.append("The transformation matrices has been computed for %d "
                           "Tilt-series using the IMOD procedure."
                           % (self.outputSetOfTiltSeries.getSize()))

        if hasattr(self, 'outputInterpolatedSetOfTiltSeries'):
            methods.append("%d Tilt-Series have been interpolated using the IMOD procedure."
                           % (self.outputInterpolatedSetOfTiltSeries.getSize()))

        if hasattr(self, 'outputSetOfCoordinates3D'):
            methods.append("%d fiducial 3D coordinates have been calculated for %d Tilt-series."
                           % (self.outputSetOfCoordinates3D.getSize(),
                              self.inputSetOfTiltSeries.get().getSize()))

        if hasattr(self, 'outputFailedSetOfTiltSeries'):
            methods.append("%d tilt-series have failed during the fiducial alignment protocol execution."
                           % (self.outputFailedSetOfTiltSeries.getSize()))

        if not methods:
            methods.append("Output classes not ready yet.")
        return methods<|MERGE_RESOLUTION|>--- conflicted
+++ resolved
@@ -647,19 +647,11 @@
             newTs.copyInfo(ts)
             outputSetOfTiltSeries.append(newTs)
 
-<<<<<<< HEAD
-        ih = ImageHandler()
-        x, y, z, _ = ih.getDimensions(newTs.getFirstItem().getFileName())
-        newTs.setDim((x, y, z))
-
-        newTs.write(properties=False)
-=======
             for index, ti in enumerate(ts):
                 newTi = tomoObj.TiltImage()
                 newTi.copyInfo(ti, copyId=True)
                 newTi.setLocation(ti.getLocation())
                 newTi.setTiltAngle(float(tltList[index]))
->>>>>>> b0cefb82
 
                 if ti.hasTransform():
                     transform = Transform()
@@ -846,80 +838,6 @@
         #                                       fileName=landmarkModelNoGapsFilePath,
         #                                       modelName=fiducialModelGapPath)
         #
-<<<<<<< HEAD
-        # outputSetOfLandmarkModelsGaps.append(landmarkModelGaps)
-        # outputSetOfLandmarkModelsGaps.update(landmarkModelGaps)
-        # outputSetOfLandmarkModelsGaps.write()
-
-        """Create the output set of landmark models with no gaps"""
-        outputSetOfLandmarkModelsNoGaps = self.getOutputFiducialModelNoGaps()
-
-        fiducialNoGapFilePath = os.path.join(extraPrefix,
-                                             ts.getFirstItem().parseFileName(suffix="_noGaps_fid", extension=".txt"))
-        fiducialNoGapList = utils.formatFiducialList(fiducialNoGapFilePath)
-
-        fiducialModelNoGapPath = os.path.join(extraPrefix,
-                                              ts.getFirstItem().parseFileName(suffix="_noGaps", extension=".fid"))
-
-        landmarkModelNoGapsFilePath = os.path.join(extraPrefix,
-                                                   ts.getFirstItem().parseFileName(suffix="_noGaps", extension=".sfid"))
-
-        landmarkModelNoGapsResidPath = os.path.join(extraPrefix,
-                                                    ts.getFirstItem().parseFileName(suffix="_resid", extension=".txt"))
-        fiducialNoGapsResidList = utils.formatFiducialResidList(landmarkModelNoGapsResidPath)
-
-        landmarkModelNoGaps = LandmarkModel(tsId=tsId,
-                                            fileName=landmarkModelNoGapsFilePath,
-                                            modelName=fiducialModelNoGapPath)
-
-        prevTiltIm = 0
-        chainId = 0
-        indexFake = 0
-        for fiducial in fiducialNoGapList:
-            if int(float(fiducial[2])) <= prevTiltIm:
-                chainId += 1
-            prevTiltIm = int(float(fiducial[2]))
-            if indexFake < len(fiducialNoGapsResidList) and fiducial[2] == fiducialNoGapsResidList[indexFake][2]:
-                landmarkModelNoGaps.addLandmark(xCoor=fiducial[0],
-                                                yCoor=fiducial[1],
-                                                tiltIm=fiducial[2],
-                                                chainId=chainId,
-                                                xResid=fiducialNoGapsResidList[indexFake][3],
-                                                yResid=fiducialNoGapsResidList[indexFake][4])
-                indexFake += 1
-            else:
-                landmarkModelNoGaps.addLandmark(xCoor=fiducial[0],
-                                                yCoor=fiducial[1],
-                                                tiltIm=fiducial[2],
-                                                chainId=chainId,
-                                                xResid='0',
-                                                yResid='0')
-
-        outputSetOfLandmarkModelsNoGaps.append(landmarkModelNoGaps)
-        outputSetOfLandmarkModelsNoGaps.update(landmarkModelNoGaps)
-        outputSetOfLandmarkModelsNoGaps.write()
-
-        """Create the output set of coordinates 3D from the fiducials in the tilt series"""
-        outputSetOfCoordinates3D = self.getOutputSetOfCoordinates3Ds()
-
-        coordFilePath = os.path.join(extraPrefix,
-                                     ts.getFirstItem().parseFileName(suffix="_fid", extension=".xyz"))
-
-        coordList = utils.format3DCoordinatesList(coordFilePath)
-
-        for element in coordList:
-            newCoord3D = tomoObj.Coordinate3D()
-            newCoord3D.setVolume(ts)
-            newCoord3D.setX(element[0], constants.BOTTOM_LEFT_CORNER)
-            newCoord3D.setY(element[1], constants.BOTTOM_LEFT_CORNER)
-            newCoord3D.setZ(element[2], constants.BOTTOM_LEFT_CORNER)
-
-            newCoord3D.setVolId(tsObjId)
-            outputSetOfCoordinates3D.append(newCoord3D)
-            outputSetOfCoordinates3D.update(newCoord3D)
-        outputSetOfCoordinates3D.write()
-        self._store()
-=======
         #     prevTiltIm = 0
         #     chainId = 0
         #     for index, fiducial in enumerate(fiducialGapResidList):
@@ -1058,7 +976,6 @@
             outputFailedSetOfTiltSeries.updateDim()
             outputFailedSetOfTiltSeries.write()
             self._store()
->>>>>>> b0cefb82
 
     def createOutputStep(self):
         if hasattr(self, "outputSetOfTiltSeries"):
