--- conflicted
+++ resolved
@@ -585,15 +585,16 @@
 
         extraPrefix = self._getExtraPath(tsId)
 
-<<<<<<< HEAD
+        firstItem = ts.getFirstItem()
+
         # Check that previous steps have been completed satisfactorily
         # if os.path.exists(os.path.join(extraPrefix,
-        #                                ts.getFirstItem().parseFileName(suffix="_gaps", extension=".fid"))):
+        #                                firstItem.parseFileName(suffix="_gaps", extension=".fid"))):
         #     paramsGapModel2Point = {
         #         'inputFile': os.path.join(extraPrefix,
-        #                                   ts.getFirstItem().parseFileName(suffix="_gaps", extension=".fid")),
+        #                                   firstItem.parseFileName(suffix="_gaps", extension=".fid")),
         #         'outputFile': os.path.join(extraPrefix,
-        #                                    ts.getFirstItem().parseFileName(suffix="_gaps_fid", extension=".txt"))
+        #                                    firstItem.parseFileName(suffix="_gaps_fid", extension=".txt"))
         #     }
         #     argsGapModel2Point = "-InputFile %(inputFile)s " \
         #                          "-OutputFile %(outputFile)s"
@@ -602,42 +603,17 @@
 
         # Check that previous steps have been completed satisfactorily
         if os.path.exists(os.path.join(extraPrefix,
-                                       ts.getFirstItem().parseFileName(suffix="_noGaps", extension=".fid"))):
+                                       firstItem.parseFileName(suffix="_noGaps", extension=".fid"))):
             paramsNoGapModel2Point = {
                 'inputFile': os.path.join(extraPrefix,
-                                          ts.getFirstItem().parseFileName(suffix="_noGaps", extension=".fid")),
+                                          firstItem.parseFileName(suffix="_noGaps", extension=".fid")),
                 'outputFile': os.path.join(extraPrefix,
-                                           ts.getFirstItem().parseFileName(suffix="_noGaps_fid", extension=".txt"))
+                                           firstItem.parseFileName(suffix="_noGaps_fid", extension=".txt"))
             }
             argsNoGapModel2Point = "-InputFile %(inputFile)s " \
                                    "-OutputFile %(outputFile)s"
 
             Plugin.runImod(self, 'model2point', argsNoGapModel2Point % paramsNoGapModel2Point)
-=======
-        firstItem = ts.getFirstItem()
-
-        paramsGapModel2Point = {
-            'inputFile': os.path.join(extraPrefix,
-                                      firstItem.parseFileName(suffix="_gaps", extension=".fid")),
-            'outputFile': os.path.join(extraPrefix,
-                                       firstItem.parseFileName(suffix="_gaps_fid", extension=".txt"))
-        }
-        argsGapModel2Point = "-InputFile %(inputFile)s " \
-                             "-OutputFile %(outputFile)s"
-
-        Plugin.runImod(self, 'model2point', argsGapModel2Point % paramsGapModel2Point)
-
-        paramsNoGapModel2Point = {
-            'inputFile': os.path.join(extraPrefix,
-                                      firstItem.parseFileName(suffix="_noGaps", extension=".fid")),
-            'outputFile': os.path.join(extraPrefix,
-                                       firstItem.parseFileName(suffix="_noGaps_fid", extension=".txt"))
-        }
-        argsNoGapModel2Point = "-InputFile %(inputFile)s " \
-                               "-OutputFile %(outputFile)s"
-
-        Plugin.runImod(self, 'model2point', argsNoGapModel2Point % paramsNoGapModel2Point)
->>>>>>> 24bc3077
 
     def computeOutputStackStep(self, tsObjId):
         ts = self.inputSetOfTiltSeries.get()[tsObjId]
@@ -645,19 +621,20 @@
 
         extraPrefix = self._getExtraPath(tsId)
 
-<<<<<<< HEAD
+        firstItem = ts.getFirstItem()
+
         # Check that previous steps have been completed satisfactorily
-        if os.path.exists(os.path.join(extraPrefix, ts.getFirstItem().parseFileName(suffix="_fid", extension=".xf"))):
+        if os.path.exists(os.path.join(extraPrefix, firstItem.parseFileName(suffix="_fid", extension=".xf"))):
             tltFilePath = os.path.join(
                 extraPrefix,
-                ts.getFirstItem().parseFileName(suffix="_interpolated", extension=".tlt")
+                firstItem.parseFileName(suffix="_interpolated", extension=".tlt")
             )
 
             tltList = utils.formatAngleList(tltFilePath)
 
             transformationMatricesFilePath = os.path.join(
                 extraPrefix,
-                ts.getFirstItem().parseFileName(suffix="_fid", extension=".xf")
+                firstItem.parseFileName(suffix="_fid", extension=".xf")
             )
 
             newTransformationMatricesList = utils.formatTransformationMatrix(transformationMatricesFilePath)
@@ -697,54 +674,6 @@
             outputSetOfTiltSeries.write()
 
             self._store()
-=======
-        firstItem = ts.getFirstItem()
-
-        tltFilePath = os.path.join(extraPrefix,
-                                   firstItem.parseFileName(suffix="_interpolated", extension=".tlt"))
-        tltList = utils.formatAngleList(tltFilePath)
-
-        transformationMatricesFilePath = os.path.join(
-            extraPrefix,
-            firstItem.parseFileName(suffix="_fid", extension=".xf"))
-        newTransformationMatricesList = utils.formatTransformationMatrix(transformationMatricesFilePath)
-
-        outputSetOfTiltSeries = self.getOutputSetOfTiltSeries()
-        newTs = tomoObj.TiltSeries(tsId=tsId)
-        newTs.copyInfo(ts)
-        outputSetOfTiltSeries.append(newTs)
-
-        for index, ti in enumerate(ts):
-            newTi = tomoObj.TiltImage()
-            newTi.copyInfo(ti, copyId=True)
-            newTi.setLocation(ti.getLocation())
-            newTi.setTiltAngle(float(tltList[index]))
-
-            if ti.hasTransform():
-                transform = Transform()
-                previousTransform = ti.getTransform().getMatrix()
-                newTransform = newTransformationMatricesList[:, :, index]
-                previousTransformArray = np.array(previousTransform)
-                newTransformArray = np.array(newTransform)
-                outputTransformMatrix = np.matmul(previousTransformArray, newTransformArray)
-                transform.setMatrix(outputTransformMatrix)
-                newTi.setTransform(transform)
-            else:
-                transform = Transform()
-                newTransform = newTransformationMatricesList[:, :, index]
-                newTransformArray = np.array(newTransform)
-                transform.setMatrix(newTransformArray)
-                newTi.setTransform(transform)
-
-            newTs.append(newTi)
-
-        newTs.write(properties=False)
-
-        outputSetOfTiltSeries.update(newTs)
-        outputSetOfTiltSeries.write()
-
-        self._store()
->>>>>>> 24bc3077
 
     def computeOutputInterpolatedStackStep(self, tsObjId):
         ts = self.inputSetOfTiltSeries.get()[tsObjId]
@@ -753,129 +682,46 @@
         extraPrefix = self._getExtraPath(tsId)
         tmpPrefix = self._getTmpPath(tsId)
 
-<<<<<<< HEAD
+        firstItem = ts.getFirstItem()
+
         # Check that previous steps have been completed satisfactorily
-        if os.path.exists(os.path.join(extraPrefix, ts.getFirstItem().parseFileName(suffix="_fid", extension=".xf"))):
+        if os.path.exists(os.path.join(extraPrefix, firstItem.parseFileName(suffix="_fid", extension=".xf"))):
             outputInterpolatedSetOfTiltSeries = self.getOutputInterpolatedSetOfTiltSeries()
-=======
-        firstItem = ts.getFirstItem()
-
-        paramsAlignment = {
-            'input': os.path.join(tmpPrefix, firstItem.parseFileName()),
-            'output': os.path.join(extraPrefix, firstItem.parseFileName(suffix="_interpolated")),
-            'xform': os.path.join(extraPrefix, firstItem.parseFileName(suffix="_fid", extension=".xf")),
-            'bin': int(self.binning.get()),
-            'imagebinned': 1.0}
-
-        argsAlignment = "-input %(input)s " \
-                        "-output %(output)s " \
-                        "-xform %(xform)s " \
-                        "-bin %(bin)d " \
-                        "-imagebinned %(imagebinned)s"
-
-        rotationAngleAvg = utils.calculateRotationAngleFromTM(ts)
-
-        # Check if rotation angle is greater than 45º. If so, swap x and y dimensions to adapt output image sizes to
-        # the final sample disposition.
-        if rotationAngleAvg > 45 or rotationAngleAvg < -45:
-            paramsAlignment.update({
-                'size': "%d,%d" % (firstItem.getYDim(), firstItem.getXDim())
-            })
-
-            argsAlignment += "-size %(size)s "
-
-        Plugin.runImod(self, 'newstack', argsAlignment % paramsAlignment)
-
-        newTs = tomoObj.TiltSeries(tsId=tsId)
-        newTs.copyInfo(ts)
-        outputInterpolatedSetOfTiltSeries.append(newTs)
-
-        tltFilePath = os.path.join(extraPrefix,
-                                   firstItem.parseFileName(suffix="_interpolated", extension=".tlt"))
-
-        tltList = utils.formatAngleList(tltFilePath)
-
-        if self.binning > 1:
-            newTs.setSamplingRate(ts.getSamplingRate() * int(self.binning.get()))
-
-        for index, ti in enumerate(ts):
-            newTi = tomoObj.TiltImage()
-            newTi.copyInfo(ti, copyId=True)
-            newTi.setLocation(index + 1, os.path.join(extraPrefix, ti.parseFileName(suffix="_interpolated")))
-            newTi.setTiltAngle(float(tltList[index]))
-            if self.binning > 1:
-                newTi.setSamplingRate(ti.getSamplingRate() * int(self.binning.get()))
-            newTs.append(newTi)
-
-        ih = ImageHandler()
-        x, y, z, _ = ih.getDimensions(newTs.getFirstItem().getFileName())
-        newTs.setDim((x, y, z))
-        newTs.write(properties=False)
-
-        outputInterpolatedSetOfTiltSeries.update(newTs)
-        outputInterpolatedSetOfTiltSeries.updateDim()
-        outputInterpolatedSetOfTiltSeries.write()
-        self._store()
->>>>>>> 24bc3077
 
             paramsAlignment = {
-                'input': os.path.join(tmpPrefix, ts.getFirstItem().parseFileName()),
-                'output': os.path.join(extraPrefix, ts.getFirstItem().parseFileName(suffix="_interpolated")),
-                'xform': os.path.join(extraPrefix, ts.getFirstItem().parseFileName(suffix="_fid", extension=".xf")),
+                'input': os.path.join(tmpPrefix, firstItem.parseFileName()),
+                'output': os.path.join(extraPrefix, firstItem.parseFileName(suffix="_interpolated")),
+                'xform': os.path.join(extraPrefix, firstItem.parseFileName(suffix="_fid", extension=".xf")),
                 'bin': int(self.binning.get()),
                 'imagebinned': 1.0}
+
             argsAlignment = "-input %(input)s " \
                             "-output %(output)s " \
                             "-xform %(xform)s " \
                             "-bin %(bin)d " \
                             "-imagebinned %(imagebinned)s"
 
+            rotationAngleAvg = utils.calculateRotationAngleFromTM(ts)
+
+            # Check if rotation angle is greater than 45º. If so, swap x and y dimensions to adapt output image sizes to
+            # the final sample disposition.
+            if rotationAngleAvg > 45 or rotationAngleAvg < -45:
+                paramsAlignment.update({
+                    'size': "%d,%d" % (firstItem.getYDim(), firstItem.getXDim())
+                })
+
+                argsAlignment += "-size %(size)s "
+
             Plugin.runImod(self, 'newstack', argsAlignment % paramsAlignment)
 
-<<<<<<< HEAD
             newTs = tomoObj.TiltSeries(tsId=tsId)
             newTs.copyInfo(ts)
             outputInterpolatedSetOfTiltSeries.append(newTs)
 
             tltFilePath = os.path.join(
                 extraPrefix,
-                ts.getFirstItem().parseFileName(suffix="_interpolated", extension=".tlt")
+                firstItem.parseFileName(suffix="_interpolated", extension=".tlt")
             )
-=======
-        firstItem = ts.getFirstItem()
-
-        # Move interpolated tilt-series to tmp folder and generate a new one with the gold beads erased back in the
-        # extra folder
-        path.moveFile(os.path.join(extraPrefix, firstItem.parseFileName(suffix='_interpolated')),
-                      os.path.join(tmpPrefix, firstItem.parseFileName(suffix='_interpolated')))
-
-        # Generate interpolated model
-        paramsImodtrans = {
-            'inputFile': os.path.join(extraPrefix,
-                                      firstItem.parseFileName(suffix="_noGaps", extension=".fid")),
-            'outputFile': os.path.join(extraPrefix,
-                                       firstItem.parseFileName(suffix="_noGaps_ali", extension=".fid")),
-            'transformFile': os.path.join(extraPrefix,
-                                          firstItem.parseFileName(suffix="_fid", extension=".xf"))
-        }
-
-        argsImodtrans = "-2 %(transformFile)s " \
-                        "%(inputFile)s " \
-                        "%(outputFile)s "
-
-        Plugin.runImod(self, 'imodtrans', argsImodtrans % paramsImodtrans)
-
-        # Erase gold beads
-        paramsCcderaser = {
-            'inputFile': os.path.join(tmpPrefix, firstItem.parseFileName(suffix='_interpolated')),
-            'outputFile': os.path.join(extraPrefix, firstItem.parseFileName(suffix='_interpolated')),
-            'modelFile': os.path.join(extraPrefix,
-                                      firstItem.parseFileName(suffix="_noGaps_ali", extension=".fid")),
-            'betterRadius': self.betterRadius.get(),
-            'polynomialOrder': 0,
-            'circleObjects': "/"
-        }
->>>>>>> 24bc3077
 
             tltList = utils.formatAngleList(tltFilePath)
 
@@ -909,6 +755,8 @@
             extraPrefix = self._getExtraPath(tsId)
             tmpPrefix = self._getTmpPath(tsId)
 
+            firstItem = ts.getFirstItem()
+
             # Move interpolated tilt-series to tmp folder and generate a new one with the gold beads erased back in the
             # extra folder
             path.moveFile(os.path.join(extraPrefix, ts.getFirstItem().parseFileName(suffix='_interpolated')),
@@ -917,11 +765,11 @@
             # Generate interpolated model
             paramsImodtrans = {
                 'inputFile': os.path.join(extraPrefix,
-                                          ts.getFirstItem().parseFileName(suffix="_noGaps", extension=".fid")),
+                                          firstItem.parseFileName(suffix="_noGaps", extension=".fid")),
                 'outputFile': os.path.join(extraPrefix,
-                                           ts.getFirstItem().parseFileName(suffix="_noGaps_ali", extension=".fid")),
+                                           firstItem.parseFileName(suffix="_noGaps_ali", extension=".fid")),
                 'transformFile': os.path.join(extraPrefix,
-                                              ts.getFirstItem().parseFileName(suffix="_fid", extension=".xf"))
+                                              firstItem.parseFileName(suffix="_fid", extension=".xf"))
             }
 
             argsImodtrans = "-2 %(transformFile)s " \
@@ -932,10 +780,10 @@
 
             # Erase gold beads
             paramsCcderaser = {
-                'inputFile': os.path.join(tmpPrefix, ts.getFirstItem().parseFileName(suffix='_interpolated')),
-                'outputFile': os.path.join(extraPrefix, ts.getFirstItem().parseFileName(suffix='_interpolated')),
+                'inputFile': os.path.join(tmpPrefix, firstItem.parseFileName(suffix='_interpolated')),
+                'outputFile': os.path.join(extraPrefix, firstItem.parseFileName(suffix='_interpolated')),
                 'modelFile': os.path.join(extraPrefix,
-                                          ts.getFirstItem().parseFileName(suffix="_noGaps_ali", extension=".fid")),
+                                          firstItem.parseFileName(suffix="_noGaps_ali", extension=".fid")),
                 'betterRadius': self.betterRadius.get(),
                 'polynomialOrder': 0,
                 'circleObjects': "/"
@@ -957,42 +805,28 @@
         tsId = ts.getTsId()
         extraPrefix = self._getExtraPath(tsId)
 
-<<<<<<< HEAD
+        firstItem = ts.getFirstItem()
+
         # Create the output set of landmark models with gaps
         # Check that previous steps have been completed satisfactorily
         # if os.path.exists(
-        #         os.path.join(extraPrefix, ts.getFirstItem().parseFileName(suffix="_gaps", extension=".fid"))):
+        #         os.path.join(extraPrefix, firstItem.parseFileName(suffix="_gaps", extension=".fid"))):
         #
         #     outputSetOfLandmarkModelsGaps = self.getOutputFiducialModelGaps()
         #
         #     landmarkModelNoGapsFilePath = os.path.join(
         #         extraPrefix,
-        #         ts.getFirstItem().parseFileName(suffix="_gaps", extension=".sfid")
+        #         firstItem.parseFileName(suffix="_gaps", extension=".sfid")
         #     )
         #
         #     fiducialModelGapPath = os.path.join(
         #         extraPrefix,
-        #         ts.getFirstItem().parseFileName(suffix="_gaps", extension=".fid")
+        #         firstItem.parseFileName(suffix="_gaps", extension=".fid")
         #     )
-=======
-        firstItem = ts.getFirstItem()
-
-        # """Create the output set of landmark models with gaps"""
-        # outputSetOfLandmarkModelsGaps = self.getOutputFiducialModelGaps()
-        #
-        # landmarkModelNoGapsFilePath = os.path.join(extraPrefix,
-        #                                            firstItem.parseFileName(suffix="_gaps", extension=".sfid"))
-        #
-        # fiducialModelGapPath = os.path.join(extraPrefix,
-        #                                     firstItem.parseFileName(suffix="_gaps", extension=".fid"))
-        #
-        # landmarkModelGapsResidPath = os.path.join(extraPrefix,
-        #                                           firstItem.parseFileName(suffix="_resid", extension=".txt"))
->>>>>>> 24bc3077
         #
         #     landmarkModelGapsResidPath = os.path.join(
         #         extraPrefix,
-        #         ts.getFirstItem().parseFileName(suffix="_resid", extension=".txt")
+        #         firstItem.parseFileName(suffix="_resid", extension=".txt")
         #     )
         #
         #     fiducialGapResidList = utils.formatFiducialResidList(landmarkModelGapsResidPath)
@@ -1001,7 +835,6 @@
         #                                       fileName=landmarkModelNoGapsFilePath,
         #                                       modelName=fiducialModelGapPath)
         #
-<<<<<<< HEAD
         #     prevTiltIm = 0
         #     chainId = 0
         #     for index, fiducial in enumerate(fiducialGapResidList):
@@ -1027,24 +860,24 @@
 
             fiducialNoGapFilePath = os.path.join(
                 extraPrefix,
-                ts.getFirstItem().parseFileName(suffix="_noGaps_fid", extension=".txt")
+                firstItem.parseFileName(suffix="_noGaps_fid", extension=".txt")
             )
 
             fiducialNoGapList = utils.formatFiducialList(fiducialNoGapFilePath)
 
             fiducialModelNoGapPath = os.path.join(
                 extraPrefix,
-                ts.getFirstItem().parseFileName(suffix="_noGaps", extension=".fid")
+                firstItem.parseFileName(suffix="_noGaps", extension=".fid")
             )
 
             landmarkModelNoGapsFilePath = os.path.join(
                 extraPrefix,
-                ts.getFirstItem().parseFileName(suffix="_noGaps", extension=".sfid")
+                firstItem.parseFileName(suffix="_noGaps", extension=".sfid")
             )
 
             landmarkModelNoGapsResidPath = os.path.join(
                 extraPrefix,
-                ts.getFirstItem().parseFileName(suffix="_resid", extension=".txt")
+                firstItem.parseFileName(suffix="_resid", extension=".txt")
             )
 
             fiducialNoGapsResidList = utils.formatFiducialResidList(landmarkModelNoGapsResidPath)
@@ -1091,11 +924,11 @@
 
             coordFilePath = os.path.join(
                 extraPrefix,
-                ts.getFirstItem().parseFileName(suffix="_fid", extension=".xyz")
+                firstItem.parseFileName(suffix="_fid", extension=".xyz")
             )
 
-            xDim = ts.getFirstItem().getXDim()
-            yDim = ts.getFirstItem().getYDim()
+            xDim = firstItem.getXDim()
+            yDim = firstItem.getYDim()
             coordList = utils.format3DCoordinatesList(coordFilePath, xDim, yDim)
 
             for element in coordList:
@@ -1140,79 +973,6 @@
             outputFailedSetOfTiltSeries.updateDim()
             outputFailedSetOfTiltSeries.write()
             self._store()
-=======
-        # outputSetOfLandmarkModelsGaps.append(landmarkModelGaps)
-        # outputSetOfLandmarkModelsGaps.update(landmarkModelGaps)
-        # outputSetOfLandmarkModelsGaps.write()
-
-        """Create the output set of landmark models with no gaps"""
-        outputSetOfLandmarkModelsNoGaps = self.getOutputFiducialModelNoGaps()
-
-        fiducialNoGapFilePath = os.path.join(extraPrefix,
-                                             firstItem.parseFileName(suffix="_noGaps_fid", extension=".txt"))
-        fiducialNoGapList = utils.formatFiducialList(fiducialNoGapFilePath)
-
-        fiducialModelNoGapPath = os.path.join(extraPrefix,
-                                              firstItem.parseFileName(suffix="_noGaps", extension=".fid"))
-
-        landmarkModelNoGapsFilePath = os.path.join(extraPrefix,
-                                                   firstItem.parseFileName(suffix="_noGaps", extension=".sfid"))
-
-        landmarkModelNoGapsResidPath = os.path.join(extraPrefix,
-                                                    firstItem.parseFileName(suffix="_resid", extension=".txt"))
-        fiducialNoGapsResidList = utils.formatFiducialResidList(landmarkModelNoGapsResidPath)
-
-        landmarkModelNoGaps = LandmarkModel(tsId=tsId,
-                                            fileName=landmarkModelNoGapsFilePath,
-                                            modelName=fiducialModelNoGapPath)
-
-        prevTiltIm = 0
-        chainId = 0
-        indexFake = 0
-        for fiducial in fiducialNoGapList:
-            if int(float(fiducial[2])) <= prevTiltIm:
-                chainId += 1
-            prevTiltIm = int(float(fiducial[2]))
-            if indexFake < len(fiducialNoGapsResidList) and fiducial[2] == fiducialNoGapsResidList[indexFake][2]:
-                landmarkModelNoGaps.addLandmark(xCoor=fiducial[0],
-                                                yCoor=fiducial[1],
-                                                tiltIm=fiducial[2],
-                                                chainId=chainId,
-                                                xResid=fiducialNoGapsResidList[indexFake][3],
-                                                yResid=fiducialNoGapsResidList[indexFake][4])
-                indexFake += 1
-            else:
-                landmarkModelNoGaps.addLandmark(xCoor=fiducial[0],
-                                                yCoor=fiducial[1],
-                                                tiltIm=fiducial[2],
-                                                chainId=chainId,
-                                                xResid='0',
-                                                yResid='0')
-
-        outputSetOfLandmarkModelsNoGaps.append(landmarkModelNoGaps)
-        outputSetOfLandmarkModelsNoGaps.update(landmarkModelNoGaps)
-        outputSetOfLandmarkModelsNoGaps.write()
-
-        """Create the output set of coordinates 3D from the fiducials in the tilt series"""
-        outputSetOfCoordinates3D = self.getOutputSetOfCoordinates3Ds()
-
-        coordFilePath = os.path.join(extraPrefix,
-                                     firstItem.parseFileName(suffix="_fid", extension=".xyz"))
-
-        xDim = firstItem.getXDim()
-        yDim = firstItem.getYDim()
-        coordList = utils.format3DCoordinatesList(coordFilePath, xDim, yDim)
-        for element in coordList:
-            newCoord3D = tomoObj.Coordinate3D(x=element[0],
-                                              y=element[1],
-                                              z=element[2])
-            newCoord3D.setVolume(ts)
-            newCoord3D.setVolId(tsObjId)
-            outputSetOfCoordinates3D.append(newCoord3D)
-            outputSetOfCoordinates3D.update(newCoord3D)
-        outputSetOfCoordinates3D.write()
-        self._store()
->>>>>>> 24bc3077
 
     def createOutputStep(self):
         if hasattr(self, "outputSetOfTiltSeries"):
