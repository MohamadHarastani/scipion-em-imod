--- conflicted
+++ resolved
@@ -932,21 +932,6 @@
 
             xDim = firstItem.getXDim()
             yDim = firstItem.getYDim()
-<<<<<<< HEAD
-            coordList = utils.format3DCoordinatesList(coordFilePath, xDim, yDim)
-
-            for element in coordList:
-                newCoord3D = tomoObj.Coordinate3D(x=element[0],
-                                                  y=element[1],
-                                                  z=element[2])
-                newCoord3D.setVolume(ts)
-                newCoord3D.setVolId(tsObjId)
-                outputSetOfCoordinates3D.append(newCoord3D)
-                outputSetOfCoordinates3D.update(newCoord3D)
-
-            outputSetOfCoordinates3D.write()
-
-=======
             coordList = utils.format3DCoordinatesList(coordFilePath)
 
             for element in coordList:
@@ -960,7 +945,6 @@
                 outputSetOfCoordinates3D.append(newCoord3D)
                 outputSetOfCoordinates3D.update(newCoord3D)
             outputSetOfCoordinates3D.write()
->>>>>>> 53e047fa
             self._store()
 
     def createOutputFailedSet(self, tsObjId):
