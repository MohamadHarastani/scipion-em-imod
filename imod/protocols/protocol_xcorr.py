# **************************************************************************
# *
# * Authors:     Federico P. de Isidro Gomez (fp.deisidro@cnb.csi.es) [1]
# *
# * [1] Centro Nacional de Biotecnologia, CSIC, Spain
# *
# * This program is free software; you can redistribute it and/or modify
# * it under the terms of the GNU General Public License as published by
# * the Free Software Foundation; either version 2 of the License, or
# * (at your option) any later version.
# *
# * This program is distributed in the hope that it will be useful,
# * but WITHOUT ANY WARRANTY; without even the implied warranty of
# * MERCHANTABILITY or FITNESS FOR A PARTICULAR PURPOSE.  See the
# * GNU General Public License for more details.
# *
# * You should have received a copy of the GNU General Public License
# * along with this program; if not, write to the Free Software
# * Foundation, Inc., 59 Temple Place, Suite 330, Boston, MA
# * 02111-1307  USA
# *
# *  All comments concerning this program package may be sent to the
# *  e-mail address 'scipion@cnb.csic.es'
# *
# **************************************************************************

import os
import numpy as np
import pyworkflow as pw
import pyworkflow.em as pyem
import pyworkflow.em.data as data
import pyworkflow.protocol.params as params
import tomo.objects as tomoObj
from tomo.protocols import ProtTomoBase
from tomo.convert import writeTiStack


class ProtImodXcorr(pyem.EMProtocol, ProtTomoBase):
    """
    Tilt-series' cross correlation alignment based on the IMOD procedure.

    More info:
        https://bio3d.colorado.edu/imod/doc/etomoTutorial.html
    """

    _label = 'xcorr prealignment'

    def __init__(self, **kwargs):
        pyem.EMProtocol.__init__(self, **kwargs)

    # -------------------------- DEFINE param functions -----------------------
    def _defineParams(self, form):
        form.addSection('Input')

        form.addParam('inputSetOfTiltSeries', params.PointerParam,
                      pointerClass='SetOfTiltSeries',
                      important=True,
                      label='Input set of tilt-Series')

        form.addParam('computeAlignment', params.EnumParam,
                      choices=['Yes', 'No'],
                      default=1,
                      label='Generate interpolated tilt-series', important=True,
                      display=params.EnumParam.DISPLAY_HLIST,
                      help='Generate and save the interpolated tilt-series applying the'
                           'obtained transformation matrices.')

        group = form.addGroup('Interpolated tilt-series',
                      condition='computeAlignment==0')

        group.addParam('binning', params.FloatParam,
                       default=1.0,
                       label='Binning',
                       help='Binning to be applied to the interpolated tilt-series. '
                            'Must be a integer bigger than 1')

        form.addParam('rotationAngle',
                      params.FloatParam,
                      label='Tilt rotation angle (deg)',
                      default='0.0',
                      expertLevel=params.LEVEL_ADVANCED,
                      help="Angle from the vertical to the tilt axis in raw images.")

    # -------------------------- INSERT steps functions ---------------------
    def _insertAllSteps(self):
        self._insertFunctionStep('convertInputStep')
        self._insertFunctionStep('computeXcorrStep')
        if self.computeAlignment.get() == 0:
            self._insertFunctionStep('computeInterpolatedStackStep')

    # --------------------------- STEPS functions ----------------------------
    def convertInputStep(self):
        for ts in self.inputSetOfTiltSeries.get():
            tsId = ts.getTsId()
            workingFolder = self._getExtraPath(tsId)
            prefix = os.path.join(workingFolder, tsId)
            pw.utils.makePath(workingFolder)
            tiList = [ti.clone() for ti in ts]
            tiList.sort(key=lambda ti: ti.getTiltAngle())
            tiList.reverse()
            writeTiStack(tiList,
                         outputStackFn=prefix + '.st',
                         outputTltFn=prefix + '.rawtlt')

    def computeXcorrStep(self):
        # Compute transformation matrix for each tilt series
        for ts in self.inputSetOfTiltSeries.get():
            tsId = ts.getTsId()
            workingFolder = self._getExtraPath(tsId)
            paramsXcorr = {
                'input': '%s.st' % tsId,
                'output': '%s.prexf' % tsId,
                'tiltfile': '%s.rawtlt' % tsId,
                'RotationAngle': self.rotationAngle.get(),
                'FilterSigma1': 0.03,
                'FilterSigma2': 0.05,
                'FilterRadius2': 0.25
            }
            argsXcorr = "-input %(input)s " \
                        "-output %(output)s " \
                        "-tiltfile %(tiltfile)s " \
                        "-RotationAngle %(RotationAngle)f " \
                        "-FilterSigma1 %(FilterSigma1)f " \
                        "-FilterSigma2 %(FilterSigma2)f " \
                        "-FilterRadius2 %(FilterRadius2)f"
            self.runJob('tiltxcorr', argsXcorr % paramsXcorr, cwd=workingFolder)
            paramsXftoxg = {
                'input': '%s.prexf' % tsId,
                'goutput': '%s.prexg' % tsId,
            }
            argsXftoxg = "-input %(input)s " \
                        "-goutput %(goutput)s"
            self.runJob('xftoxg', argsXftoxg % paramsXftoxg, cwd=workingFolder)

        # Generate output tilt series
        outputSetOfTiltSeries = self.getOutputSetOfTiltSeries()
        for ts in self.inputSetOfTiltSeries.get():
            tsId = ts.getTsId()
            alignmentMatrix = self.formatTransformationMatrix(self._getExtraPath('%s/%s.prexg' % (tsId, tsId)))
            newTs = tomoObj.TiltSeries(tsId=tsId)
            newTs.copyInfo(ts)
            outputSetOfTiltSeries.append(newTs)
            for index, tiltImage in enumerate(ts):
                newTi = tomoObj.TiltImage()
                newTi.copyInfo(tiltImage, copyId=True)
                newTi.setLocation(tiltImage.getLocation())
                transform = data.Transform()
                transform.setMatrix(alignmentMatrix[:, :, index])
                newTi.setTransform(transform)
                newTs.append(newTi)
            newTs.write()
            outputSetOfTiltSeries.update(newTs)
            outputSetOfTiltSeries.write()
        self._store()

    def computeInterpolatedStackStep(self):
        outputInterpolatedSetOfTiltSeries = self.getOutputInterpolatedSetOfTiltSeries()
        for ts in self.inputSetOfTiltSeries.get():
            tsId = ts.getTsId()
            newTs = tomoObj.TiltSeries(tsId=tsId)
            newTs.copyInfo(ts)
            outputInterpolatedSetOfTiltSeries.append(newTs)
            workingFolder = self._getExtraPath(tsId)
            paramsAlginment = {
                'input': "%s.st" % tsId,
                'output': '%s_preali.st' % tsId,
                'xform': "%s.prexg" % tsId,
                'bin': int(self.binning.get()),
                'mode': 0,
                'float': 2,
                'imagebinned': 1.0}
            argsAlignment = "-input %(input)s " \
                            "-output %(output)s " \
                            "-xform %(xform)s " \
                            "-bin %(bin)d " \
                            "-mode %(mode)s " \
                            "-float %(float)s " \
                            "-imagebinned %(imagebinned)s"
            self.runJob('newstack', argsAlignment % paramsAlginment, cwd=workingFolder)
            for index, tiltImage in enumerate(ts):
                newTi = tomoObj.TiltImage()
                newTi.copyInfo(tiltImage, copyId=True)
                newTi.setLocation(index + 1, (os.path.join(workingFolder, '%s_preali.st' % tsId)))
                if self.binning > 1:
                    newTi.setSamplingRate(tiltImage.getSamplingRate() * int(self.binning.get()))
                newTs.append(newTi)
            if self.binning > 1:
                newTs.setSamplingRate(ts.getSamplingRate() * int(self.binning.get()))
            newTs.write()
            outputInterpolatedSetOfTiltSeries.update(newTs)  # update items and size info
            outputInterpolatedSetOfTiltSeries.write()
        self._store()
    # --------------------------- INFO functions ----------------------------
    def _summary(self):
        summary = []
        if not hasattr(self, 'outputInterpolatedSetOfTiltSeries'):
            summary.append("Input Tilt-Series: %d.\nTransformation matrices calculated: %d.\n"
                           % (self.inputSetOfTiltSeries.get().getSize(),
                              self.outputSetOfTiltSeries.getSize()))
        elif hasattr(self, 'outputInterpolatedSetOfTiltSeries'):
            summary.append("Input Tilt-Series: %d.\nTransformation matrices calculated: %d.\n"
                           "Interpolated Tilt-Series: %d.\n"
                           % (self.outputSetOfTiltSeries.getSize(),
                              self.outputSetOfTiltSeries.getSize(),
                              self.outputInterpolatedSetOfTiltSeries.getSize()))
        else:
            summary.append("Output classes not ready yet.")
        return summary

<<<<<<< HEAD
=======
    def _methods(self):
        methods = []
        if not hasattr(self, 'outputInterpolatedSetOfTiltSeries'):
            methods.append("The transformation matrix has been calculated for %d "
                           "Tilt-series using the IMOD procedure.\n"
                           % (self.outputSetOfTiltSeries.getSize()))
        elif hasattr(self, 'outputInterpolatedSetOfTiltSeries'):
            methods.append("The transformation matrix has been calculated for %d "
                           "Tilt-series using the IMOD procedure.\n"
                           "Also, interpolation has been completed for %d Tilt-series.\n"
                           % (self.outputSetOfTiltSeries.getSize(),
                              self.outputInterpolatedSetOfTiltSeries.getSize()))
        else:
            methods.append("Output classes not ready yet.")
        return methods
>>>>>>> 651bfaac
    # --------------------------- UTILS functions ----------------------------
    def formatTransformationMatrix(self, matrixFile):
        with open(matrixFile, "r") as matrix:
            lines = matrix.readlines()
        numberLines = len(lines)
        frameMatrix = np.empty([3, 3, numberLines])
        i = 0
        for line in lines:
            values = line.split()
            frameMatrix[0, 0, i] = float(values[0])
            frameMatrix[1, 0, i] = float(values[1])
            frameMatrix[0, 1, i] = float(values[2])
            frameMatrix[1, 1, i] = float(values[3])
            frameMatrix[0, 2, i] = float(values[4])
            frameMatrix[1, 2, i] = float(values[5])
            frameMatrix[2, 0, i] = 0.0
            frameMatrix[2, 1, i] = 0.0
            frameMatrix[2, 2, i] = 1.0
            i += 1
        return frameMatrix

    def getOutputSetOfTiltSeries(self):
        if not hasattr(self, "outputSetOfTiltSeries"):
            outputSetOfTiltSeries = self._createSetOfTiltSeries()
            outputSetOfTiltSeries.copyInfo(self.inputSetOfTiltSeries.get())
            outputSetOfTiltSeries.setDim(self.inputSetOfTiltSeries.get().getDim())
            self._defineOutputs(outputSetOfTiltSeries=outputSetOfTiltSeries)
            self._defineSourceRelation(self.inputSetOfTiltSeries, outputSetOfTiltSeries)
        return self.outputSetOfTiltSeries

    def getOutputInterpolatedSetOfTiltSeries(self):
        if not hasattr(self, "outputInterpolatedSetOfTiltSeries"):
            outputInterpolatedSetOfTiltSeries = self._createSetOfTiltSeries(suffix='Interpolated')
            outputInterpolatedSetOfTiltSeries.copyInfo(self.inputSetOfTiltSeries.get())
            outputInterpolatedSetOfTiltSeries.setDim(self.inputSetOfTiltSeries.get().getDim())
            if self.binning > 1:
                samplingRate = self.inputSetOfTiltSeries.get().getSamplingRate()
                samplingRate *= self.binning.get()
                outputInterpolatedSetOfTiltSeries.setSamplingRate(samplingRate)
            self._defineOutputs(outputInterpolatedSetOfTiltSeries=outputInterpolatedSetOfTiltSeries)
            self._defineSourceRelation(self.inputSetOfTiltSeries, outputInterpolatedSetOfTiltSeries)
        return self.outputInterpolatedSetOfTiltSeries

    # --------------------------- INFO functions ----------------------------
    def _summary(self):
        summary = []
        if not hasattr(self, 'outputInterpolatedSetOfTiltSeries'):
            summary.append("Input Tilt-Series: %d.\nTransformation matrices calculated: %d.\n"
                           % (self.inputSetOfTiltSeries.get().getSize(),
                              self.outputSetOfTiltSeries.getSize()))
        elif hasattr(self, 'outputInterpolatedSetOfTiltSeries'):
            summary.append("Input Tilt-Series: %d.\nTransformation matrices calculated: %d.\n"
                           "Interpolated Tilt-Series: %d.\n"
                           % (self.outputSetOfTiltSeries.getSize(),
                              self.outputSetOfTiltSeries.getSize(),
                              self.outputInterpolatedSetOfTiltSeries.getSize()))
        else:
            summary.append("Output classes not ready yet.")
        return summary

    def _methods(self):
        methods = []
        if not hasattr(self, 'outputInterpolatedSetOfTiltSeries'):
            methods.append("The transformation matrix has been calculated for %d "
                           "Tilt-series using the IMOD procedure.\n"
                           % (self.outputSetOfTiltSeries.getSize()))
        elif hasattr(self, 'outputInterpolatedSetOfTiltSeries'):
            methods.append("The transformation matrix has been calculated for %d "
                           "Tilt-series using the IMOD procedure.\n"
                           "Also, interpolation has been completed for %d Tilt-series.\n"
                           % (self.outputSetOfTiltSeries.getSize(),
                              self.outputInterpolatedSetOfTiltSeries.getSize()))
        else:
            methods.append("Output classes not ready yet.")
        return methods<|MERGE_RESOLUTION|>--- conflicted
+++ resolved
@@ -155,6 +155,7 @@
 
     def computeInterpolatedStackStep(self):
         outputInterpolatedSetOfTiltSeries = self.getOutputInterpolatedSetOfTiltSeries()
+
         for ts in self.inputSetOfTiltSeries.get():
             tsId = ts.getTsId()
             newTs = tomoObj.TiltSeries(tsId=tsId)
@@ -176,6 +177,7 @@
                             "-mode %(mode)s " \
                             "-float %(float)s " \
                             "-imagebinned %(imagebinned)s"
+
             self.runJob('newstack', argsAlignment % paramsAlginment, cwd=workingFolder)
             for index, tiltImage in enumerate(ts):
                 newTi = tomoObj.TiltImage()
@@ -190,41 +192,7 @@
             outputInterpolatedSetOfTiltSeries.update(newTs)  # update items and size info
             outputInterpolatedSetOfTiltSeries.write()
         self._store()
-    # --------------------------- INFO functions ----------------------------
-    def _summary(self):
-        summary = []
-        if not hasattr(self, 'outputInterpolatedSetOfTiltSeries'):
-            summary.append("Input Tilt-Series: %d.\nTransformation matrices calculated: %d.\n"
-                           % (self.inputSetOfTiltSeries.get().getSize(),
-                              self.outputSetOfTiltSeries.getSize()))
-        elif hasattr(self, 'outputInterpolatedSetOfTiltSeries'):
-            summary.append("Input Tilt-Series: %d.\nTransformation matrices calculated: %d.\n"
-                           "Interpolated Tilt-Series: %d.\n"
-                           % (self.outputSetOfTiltSeries.getSize(),
-                              self.outputSetOfTiltSeries.getSize(),
-                              self.outputInterpolatedSetOfTiltSeries.getSize()))
-        else:
-            summary.append("Output classes not ready yet.")
-        return summary
-
-<<<<<<< HEAD
-=======
-    def _methods(self):
-        methods = []
-        if not hasattr(self, 'outputInterpolatedSetOfTiltSeries'):
-            methods.append("The transformation matrix has been calculated for %d "
-                           "Tilt-series using the IMOD procedure.\n"
-                           % (self.outputSetOfTiltSeries.getSize()))
-        elif hasattr(self, 'outputInterpolatedSetOfTiltSeries'):
-            methods.append("The transformation matrix has been calculated for %d "
-                           "Tilt-series using the IMOD procedure.\n"
-                           "Also, interpolation has been completed for %d Tilt-series.\n"
-                           % (self.outputSetOfTiltSeries.getSize(),
-                              self.outputInterpolatedSetOfTiltSeries.getSize()))
-        else:
-            methods.append("Output classes not ready yet.")
-        return methods
->>>>>>> 651bfaac
+
     # --------------------------- UTILS functions ----------------------------
     def formatTransformationMatrix(self, matrixFile):
         with open(matrixFile, "r") as matrix:
