--- conflicted
+++ resolved
@@ -25,19 +25,12 @@
 # **************************************************************************
 
 import os
-import math
 import imod.utils as utils
 from pyworkflow import BETA
 import pyworkflow.protocol.params as params
 import pyworkflow.utils.path as path
 from pyworkflow.object import Set
-<<<<<<< HEAD
-from pwem.protocols import EMProtocol
 from tomo.objects import TiltSeries, TiltImage
-from tomo.protocols import ProtTomoBase
-=======
-import tomo.objects as tomoObj
->>>>>>> d4eb288a
 from imod import Plugin
 from pwem.emlib.image import ImageHandler
 from imod.protocols.protocol_base import ProtImodBase
@@ -85,7 +78,7 @@
 
     # -------------------------- INSERT steps functions ---------------------
     def _insertAllSteps(self):
-        self.matchBiningFactor = self.binningTM.get() / self.binningTS.get()
+        self.matchBinningFactor = self.binningTM.get() / self.binningTS.get()
 
         for ts in self.inputSetOfTiltSeries.get():
             self._insertFunctionStep(self.generateTransformFileStep, ts.getObjId())
@@ -112,10 +105,10 @@
             outputTrasformMatrix = inputTransformMatrix
             outputTrasformMatrix[0][0] = inputTransformMatrix[0][0]
             outputTrasformMatrix[0][1] = inputTransformMatrix[0][1]
-            outputTrasformMatrix[0][2] = inputTransformMatrix[0][2] * self.matchBiningFactor
+            outputTrasformMatrix[0][2] = inputTransformMatrix[0][2] * self.matchBinningFactor
             outputTrasformMatrix[1][0] = inputTransformMatrix[1][0]
             outputTrasformMatrix[1][1] = inputTransformMatrix[1][1]
-            outputTrasformMatrix[1][2] = inputTransformMatrix[1][2] * self.matchBiningFactor
+            outputTrasformMatrix[1][2] = inputTransformMatrix[1][2] * self.matchBinningFactor
             outputTrasformMatrix[2][0] = inputTransformMatrix[2][0]
             outputTrasformMatrix[2][1] = inputTransformMatrix[2][1]
             outputTrasformMatrix[2][2] = inputTransformMatrix[2][2]
@@ -162,9 +155,6 @@
 
         Plugin.runImod(self, 'newstack', argsAlignment % paramsAlignment)
 
-<<<<<<< HEAD
-        newTs = TiltSeries(tsId=tsId)
-=======
     def generateOutputStackStep(self, tsObjId):
         self.getOutputInterpolatedSetOfTiltSeries(self.inputSetOfTiltSeries.get())
 
@@ -173,8 +163,7 @@
 
         extraPrefix = self._getExtraPath(tsId)
 
-        newTs = tomoObj.TiltSeries(tsId=tsId)
->>>>>>> d4eb288a
+        newTs = TiltSeries(tsId=tsId)
         newTs.copyInfo(ts)
         self.outputInterpolatedSetOfTiltSeries.append(newTs)
 
