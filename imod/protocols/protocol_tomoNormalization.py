--- conflicted
+++ resolved
@@ -246,13 +246,8 @@
 
             argsBinvol = "-input %(input)s " \
                          "-output %(output)s " \
-<<<<<<< HEAD
                          "-binning %(binning)d "\
                          "-antialias %(antialias)d "
-=======
-                         "-antialias -1 " \
-                         "-binning %(binning)d "
->>>>>>> be1c9e6a
 
             Plugin.runImod(self, 'binvol', argsBinvol % paramsBinvol)
 
